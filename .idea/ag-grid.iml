--- conflicted
+++ resolved
@@ -64,13 +64,8 @@
       <excludeFolder url="file://$MODULE_DIR$/packages/ag-grid-aurelia/node_modules" />
       <excludeFolder url="file://$MODULE_DIR$/packages/ag-grid-community/.cache-loader" />
       <excludeFolder url="file://$MODULE_DIR$/packages/ag-grid-community/dist" />
-<<<<<<< HEAD
-      <excludeFolder url="file://$MODULE_DIR$/packages/ag-grid-community/node_modules" />
-      <excludeFolder url="file://$MODULE_DIR$/packages/ag-grid-dev/node_modules" />
-=======
       <excludeFolder url="file://$MODULE_DIR$/packages/ag-grid-community/dist_orig" />
       <excludeFolder url="file://$MODULE_DIR$/packages/ag-grid-dev/bundles" />
->>>>>>> 0a62fab5
       <excludeFolder url="file://$MODULE_DIR$/packages/ag-grid-docs/.cache-loader" />
       <excludeFolder url="file://$MODULE_DIR$/packages/ag-grid-docs/.vscode" />
       <excludeFolder url="file://$MODULE_DIR$/packages/ag-grid-docs/_dev" />
@@ -93,12 +88,8 @@
       <excludeFolder url="file://$MODULE_DIR$/packages/ag-grid-vue-example/dist" />
       <excludeFolder url="file://$MODULE_DIR$/packages/ag-grid-vue-example/node_modules" />
       <excludeFolder url="file://$MODULE_DIR$/packages/ag-grid-vue/dist" />
-<<<<<<< HEAD
-      <excludeFolder url="file://$MODULE_DIR$/packages/ag-grid-vue/node_modules" />
-=======
       <excludeFolder url="file://$MODULE_DIR$/packages/ag-grid-vue/lib" />
       <excludeFolder url="file://$MODULE_DIR$/packages/node_modules" />
->>>>>>> 0a62fab5
     </content>
     <orderEntry type="inheritedJdk" />
     <orderEntry type="sourceFolder" forTests="false" />
