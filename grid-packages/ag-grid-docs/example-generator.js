const { JSDOM } = require('jsdom');
const { window, document } = new JSDOM('<!DOCTYPE html><html lang="en"></html>');

window.Date = Date;
global.window = window;
global.document = document;

const glob = require('glob');
const fs = require('fs');
const path = require('path');
const prettier = require('prettier');

function emptyDirectory(directory) {
    if (!directory || directory.trim().indexOf('/') === 0 || !fs.existsSync(directory)) { return; }

    try {
        const files = fs.readdirSync(directory);

        files.forEach(file => {
            const filePath = path.join(directory, file);

            if (fs.statSync(filePath).isFile()) {
                fs.unlinkSync(filePath);
            }
            else {
                emptyDirectory(filePath);
                fs.rmdirSync(filePath);
            }
        });
    }
    catch (e) {
        console.error(`Failed to empty ${directory}`, e);
        return;
    }
};

const extensionsToOverride = new Set(['html', 'js', 'jsx', 'ts']);
const parsers = {
    js: 'babel',
    jsx: 'babel',
    ts: 'typescript',
};

const useAsyncFileOperations = false;
const encodingOptions = { encoding: 'utf8' };

function writeFile(destination, contents) {
    // allow developers to override the example theme with an environment variable
    const themeOverride = process.env.AG_EXAMPLE_THEME_OVERRIDE;

    if (themeOverride && extensionsToOverride.has(path.extname(destination).slice(1))) {
        contents = contents.replace(/ag-theme-alpine/g, `ag-theme-${themeOverride}`);
    }

    const extension = path.extname(destination).slice(1);
    const parser = parsers[extension] || extension;
    const formattedContent = format(contents, parser);

    if (useAsyncFileOperations) {
        fs.writeFile(destination, formattedContent, encodingOptions, () => { });
    } else {
        fs.writeFileSync(destination, formattedContent, encodingOptions);
    }
}

function copyFiles(files, dest, tokenToReplace, replaceValue = '') {
    files.forEach(sourceFile => {
        const filename = path.basename(sourceFile);
        const destinationFile = path.join(dest, tokenToReplace ? filename.replace(tokenToReplace, replaceValue) : filename);

        if (useAsyncFileOperations) {
            fs.readFile(sourceFile, encodingOptions, (_, contents) => writeFile(destinationFile, contents));
        } else {
            writeFile(destinationFile, getFileContents(sourceFile));
        }
    });
}

// childMessageRenderer_react.jsx -> childMessageRenderer.jsx
// childMessageRenderer_angular.ts -> childMessageRenderer.ts
// childMessageRenderer_vue.js -> childMessageRendererVue.js
function extractComponentFileNames(scripts, token, replaceValue = '') {
    return scripts.map(script => path.basename(script).replace(token, replaceValue));
}

function phpArrayToJSON(string) {
    if (!string) {
        return {};
    }

    const replaced = string
        .replace(/^, /, '') // remove leading comma
        .replace(/'/g, '"') // standardise quotes
        .replace(/\s*=>/g, ':') // transform keys
        .replace(/\[(("\w+"(, )?)+)\]/g, '<<<$1>>>') // mark unkeyed array to avoid it being converted to object
        .replace(/\[/g, '{') // convert keyed arrays to objects
        .replace(/\]/g, '}')
        .replace(/<<</g, '[') // convert unkeyed arrays back
        .replace(/>>>/g, ']');

    try {
        return JSON.parse(replaced);
    } catch (e) {
        console.error(replaced, e);
        throw new Error('The hackish conversion of PHP syntax to JSON failed. Check ./example-generator.js');
    }
}

function getFileContents(path) {
    return fs.readFileSync(path, 'utf8');
}

function forEachExample(done, name, regex, generateExample, scope = '*', trigger) {
    const pattern = trigger && trigger.endsWith('.php') ? trigger : `src/${scope}/*.php`;
    const specificExample = trigger && (matches = /src\/[^\/]+\/([^\/]+)\//.exec(trigger)) && matches[1];

    glob(pattern, {}, (_, files) => {
        const startTime = Date.now();
        const examplesToProcess = [];

        files.forEach(file => {
            const contents = getFileContents(file);
            const section = path.dirname(file).replace('src/', '');

            let matches;

            while ((matches = regex.exec(contents))) {
                const [example, type, options] = matches.slice(1);

                if (type === 'generated' && (!specificExample || example === specificExample)) {
                    examplesToProcess.push({ file, section, example, options });
                }
            }
        });

        const processedExamples = new Set();

        examplesToProcess.forEach(({ file, section, example, options }) => {
            try {
                const examplePath = path.join('./src', section, example);

                if (processedExamples.has(examplePath)) { return; }

                generateExample(examplePath, phpArrayToJSON(options));
                processedExamples.add(examplePath);
            } catch (error) {
                console.error(`Could not process example ${example} in ${file}. Does the example directory exist?`);
                console.error(error);
            }
        });

        const count = processedExamples.size;

        console.log(`\u2714 ${count} ${name} example${count === 1 ? '' : 's'} generated in ${Date.now() - startTime}ms.`);

        if (done) {
            done();
        }
    });
}

function format(source, parser) {
    const formatted = source.replace(/\/\/\s*inScope\[.*\n/g, ''); // strip out inScope comments

    if (process.env.AG_EXAMPLE_DISABLE_FORMATTING === 'true') {
        return formatted;
    }

    return prettier.format(formatted, { parser, singleQuote: true, trailingComma: 'es5' });
}

<<<<<<< HEAD
function createExampleGenerator(prefix, importType) {
    const [parser, vanillaToVue, vanillaToReact, vanillaToReactDeclarative, vanillaToAngular, appModuleAngular] = getGeneratorCode(prefix, importType);
=======
function createExampleGenerator(prefix, importTypes) {
    const [parser, vanillaToVue, vanillaToReact, vanillaToAngular] = getGeneratorCode(prefix);
    const appModuleAngular = new Map();

    importTypes.forEach(importType => {
        appModuleAngular.set(importType, require(`${prefix}${importType}-angular-app-module.ts`).appModuleAngular);
    });
>>>>>>> 62ece095

    return (examplePath, options) => {

        //    src section                        example        glob
        // eg src/javascript-grid-accessing-data/using-for-each/*.js
        const createExamplePath = pattern => path.join(examplePath, pattern);
        const getMatchingPaths = (pattern, options = {}) => glob.sync(createExamplePath(pattern), options);

        const document = getMatchingPaths('index.html')[0];

        if (!document) {
            throw new Error('examples are required to have an index.html file');
        }

        let scripts = getMatchingPaths('*.js');
        let mainScript = scripts[0];

        if (scripts.length > 1) {
            // multiple scripts - main.js is the main one, the rest are supplemental
            mainScript = getMatchingPaths('main.js')[0];

            if (!mainScript) {
                throw new Error('for an example with multiple scripts matching *.js, one must be named main.js');
            }

            // get the rest of the scripts
            scripts = getMatchingPaths('*.js', { ignore: ['**/main.js', '**/*_{angular,react,vanilla,vue}.js'] });
        } else {
            // only one script, which is the main one
            scripts = [];
        }

        // any associated css
        const stylesheets = getMatchingPaths('*.css');

        // read the main script (js) and the associated index.html
        const mainJs = getFileContents(mainScript);
        const indexHtml = getFileContents(document);
        const bindings = parser(mainJs, indexHtml, options);

        const writeExampleFiles = (importType, framework, frameworkScripts, files, subdirectory, componentPostfix = '') => {
            const basePath = path.join(createExamplePath(`_gen/${importType}`), framework);
            const scriptsPath = subdirectory ? path.join(basePath, subdirectory) : basePath;

            fs.mkdirSync(scriptsPath, { recursive: true });

            Object.keys(files).forEach(name => writeFile(path.join(scriptsPath, name), files[name]));

            if (inlineStyles) {
                writeFile(path.join(basePath, 'styles.css'), inlineStyles);
            }

            copyFiles(stylesheets, basePath);
            copyFiles(scripts, basePath);
            copyFiles(frameworkScripts, scriptsPath, `_${framework}`, componentPostfix);
        };

        // inline styles in the examples index.html
        // will be added to styles.css in the various generated fw examples
        const style = /<style>(.*)<\/style>/s.exec(indexHtml);
        let inlineStyles = style && style.length > 0 && format(style[1], 'css');

        const reactScripts = getMatchingPaths('*_react*');
<<<<<<< HEAD
        let indexJSX;
        try {
            const source = vanillaToReact(bindings, extractComponentFileNames(reactScripts, '_react'), importType);
            indexJSX = format(source, 'babel');
=======
        const reactConfigs = new Map();

        try {
            const getSource = vanillaToReact(bindings, extractComponentFileNames(reactScripts, '_react'));

            importTypes.forEach(importType => reactConfigs.set(importType, { 'index.jsx': getSource(importType) }));
>>>>>>> 62ece095
        } catch (e) {
            console.error(`Failed to process React example in ${examplePath}`, e);
            throw e;
        }

        // spl spike
        let reactDeclarativeScripts = null;
        let indexDeclarativeJSX = null;
        if(vanillaToReactDeclarative && options.reactDeclarative) {
            reactDeclarativeScripts = getMatchingPaths('*_react*');
            try {
                const source = vanillaToReactDeclarative(bindings, extractComponentFileNames(reactDeclarativeScripts, '_react'), importType);
                indexDeclarativeJSX = format(source, 'babel');
            } catch (e) {
                console.error(`Failed to process React example in ${examplePath}`, e);
                throw e;
            }
        }

        const angularScripts = getMatchingPaths('*_angular*');
        const angularConfigs = new Map();

        try {
<<<<<<< HEAD
            const source = vanillaToAngular(bindings, angularComponentFileNames, importType);
            appComponentTS = format(source, 'typescript');
            appModuleTS = format(appModuleAngular(angularComponentFileNames), 'typescript');
=======
            const angularComponentFileNames = extractComponentFileNames(angularScripts, '_angular');
            const getSource = vanillaToAngular(bindings, angularComponentFileNames);

            importTypes.forEach(importType => {
                angularConfigs.set(importType, {
                    'app.component.ts': getSource(importType),
                    'app.module.ts': appModuleAngular.get(importType)(angularComponentFileNames),
                });
            });
>>>>>>> 62ece095
        } catch (e) {
            console.error(`Failed to process Angular example in ${examplePath}`, e);
            throw e;
        }

        const vueScripts = getMatchingPaths('*_vue*');
        const vueConfigs = new Map();

        try {
<<<<<<< HEAD
            const source = vanillaToVue(bindings, extractComponentFileNames(vueScripts, '_vue', 'Vue'), importType);
            mainApp = format(source, 'babel');
=======
            const getSource = vanillaToVue(bindings, extractComponentFileNames(vueScripts, '_vue', 'Vue'));

            importTypes.forEach(importType => vueConfigs.set(importType, { 'main.js': getSource(importType) }));
>>>>>>> 62ece095
        } catch (e) {
            console.error(`Failed to process Vue example in ${examplePath}`, e);
            throw e;
        }

        emptyDirectory(createExamplePath(`_gen`));

<<<<<<< HEAD
            copyFilesSync(stylesheets, basePath);
            copyFilesSync(scripts, basePath);
            copyFilesSync(frameworkScripts, scriptsPath, `_${framework}`, componentPostfix);
        };

        if(vanillaToReactDeclarative && options.reactDeclarative) {
            writeExampleFiles('react', reactDeclarativeScripts, {'index.jsx': indexDeclarativeJSX});
        } else {
            writeExampleFiles('react', reactScripts, { 'index.jsx': indexJSX });
        }


        // writeExampleFiles('angular', angularScripts, {
        //     'app.component.ts': appComponentTS,
        //     'app.module.ts': appModuleTS,
        // }, 'app');

        // we rename the files so that they end with "Vue.js" - we do this so that we can (later, at runtime) exclude these
        // from index.html will still including other non-component files
        // writeExampleFiles('vue', vueScripts, { 'main.js': mainApp }, undefined, 'Vue');
=======
        importTypes.forEach(importType => writeExampleFiles(importType, 'react', reactScripts, reactConfigs.get(importType)));
        importTypes.forEach(importType => writeExampleFiles(importType, 'angular', angularScripts, angularConfigs.get(importType), 'app'));

        // we rename the files so that they end with "Vue.js" - we do this so that we can (later, at runtime) exclude these
        // from index.html will still including other non-component files
        importTypes.forEach(importType => writeExampleFiles(importType, 'vue', vueScripts, vueConfigs.get(importType), undefined, 'Vue'));
>>>>>>> 62ece095

        inlineStyles = undefined; // unset these as they don't need to be copied for vanilla

        const vanillaScripts = getMatchingPaths('*.{html,js}', { ignore: ['**/*_{angular,react,vue}.js'] });
<<<<<<< HEAD
        // writeExampleFiles('vanilla', vanillaScripts, {});

        // allow developers to override the example theme with an environment variable
        const themeOverride = process.env.AG_EXAMPLE_THEME_OVERRIDE;

        if (themeOverride) {
            const generatedFiles = glob.sync(path.join(_gen, '**/*.{html,js,jsx,ts}'));
=======
>>>>>>> 62ece095

        importTypes.forEach(importType => writeExampleFiles(importType, 'vanilla', vanillaScripts, {}));
    };
}

function getGeneratorCode(prefix) {
    const { parser } = require(`${prefix}vanilla-src-parser.ts`);
    const { vanillaToVue } = require(`${prefix}vanilla-to-vue.ts`);
    const { vanillaToReact } = require(`${prefix}vanilla-to-react.ts`);

    // spl temporary for spike - will add charts if successful
    let vanillaToReactDeclarative = null;
    if(prefix === './src/example-runner/grid-') {
        vanillaToReactDeclarative = require(`${prefix}vanilla-to-react-declarative.ts`).vanillaToReactDeclarative;
    }

    const { vanillaToAngular } = require(`${prefix}vanilla-to-angular.ts`);

<<<<<<< HEAD
    return [parser, vanillaToVue, vanillaToReact, vanillaToReactDeclarative, vanillaToAngular, appModuleAngular];
=======
    return [parser, vanillaToVue, vanillaToReact, vanillaToAngular];
>>>>>>> 62ece095
}

function generateExamples(type, importTypes, scope, trigger, done) {
    const exampleGenerator = createExampleGenerator(`./src/example-runner/${type}-`, importTypes);
    const regex = new RegExp(`${type}_example\\('.+?'\\s*,\\s*'(.+?)'\\s*,\\s*'(.+?)'(.*?)\\);?\\s*\\?>`, 'g');

    forEachExample(done, type, regex, exampleGenerator, scope, trigger);
}

module.exports.generateGridExamples = (scope, trigger, done) => {
    try {
        require('ts-node').register();
        generateExamples('grid', ['packages', 'modules'], scope, trigger, done);
    } catch (e) {
        console.error('Failed to generate grid examples', e);
        if (done) {
            done(e);
        }
    }
};

module.exports.generateChartExamples = (scope, trigger, done) => {
    try {
        require('ts-node').register();
        generateExamples('chart', ['packages'], scope, trigger, done);
    } catch (e) {
        console.error('Failed to generate chart examples', e);
        if (done) {
            done(e);
        }
    }
};

module.exports.generateExamples = (scope, trigger) => {
    if (trigger) {
        console.log(`\u270E ${trigger} was changed`);
        console.log(`\u27F3 Re-generating affected examples...`);
    } else if (scope) {
        console.log(`\u27F3 Generating examples for ${scope}...`);
    } else {
        console.log(`\u27F3 Generating all examples...`);
    }

<<<<<<< HEAD
    // module.exports.generateGridPackageExamples(scope, trigger);
    module.exports.generateGridModuleExamples(scope, trigger);
    // module.exports.generateChartExamples(scope, trigger);
=======
    module.exports.generateGridExamples(scope, trigger);
    module.exports.generateChartExamples(scope, trigger);
>>>>>>> 62ece095
};<|MERGE_RESOLUTION|>--- conflicted
+++ resolved
@@ -30,9 +30,8 @@
     }
     catch (e) {
         console.error(`Failed to empty ${directory}`, e);
-        return;
-    }
-};
+    }
+}
 
 const extensionsToOverride = new Set(['html', 'js', 'jsx', 'ts']);
 const parsers = {
@@ -169,18 +168,13 @@
     return prettier.format(formatted, { parser, singleQuote: true, trailingComma: 'es5' });
 }
 
-<<<<<<< HEAD
-function createExampleGenerator(prefix, importType) {
-    const [parser, vanillaToVue, vanillaToReact, vanillaToReactDeclarative, vanillaToAngular, appModuleAngular] = getGeneratorCode(prefix, importType);
-=======
 function createExampleGenerator(prefix, importTypes) {
-    const [parser, vanillaToVue, vanillaToReact, vanillaToAngular] = getGeneratorCode(prefix);
+    const [parser, vanillaToVue, vanillaToReact, vanillaToReactDeclarative, vanillaToAngular] = getGeneratorCode(prefix);
     const appModuleAngular = new Map();
 
     importTypes.forEach(importType => {
         appModuleAngular.set(importType, require(`${prefix}${importType}-angular-app-module.ts`).appModuleAngular);
     });
->>>>>>> 62ece095
 
     return (examplePath, options) => {
 
@@ -244,32 +238,23 @@
         let inlineStyles = style && style.length > 0 && format(style[1], 'css');
 
         const reactScripts = getMatchingPaths('*_react*');
-<<<<<<< HEAD
-        let indexJSX;
-        try {
-            const source = vanillaToReact(bindings, extractComponentFileNames(reactScripts, '_react'), importType);
-            indexJSX = format(source, 'babel');
-=======
         const reactConfigs = new Map();
-
-        try {
-            const getSource = vanillaToReact(bindings, extractComponentFileNames(reactScripts, '_react'));
-
-            importTypes.forEach(importType => reactConfigs.set(importType, { 'index.jsx': getSource(importType) }));
->>>>>>> 62ece095
-        } catch (e) {
-            console.error(`Failed to process React example in ${examplePath}`, e);
-            throw e;
-        }
+        // try {
+        //     const getSource = vanillaToReact(bindings, extractComponentFileNames(reactScripts, '_react'));
+        //     importTypes.forEach(importType => reactConfigs.set(importType, { 'index.jsx': getSource(importType) }));
+        // } catch (e) {
+        //     console.error(`Failed to process React example in ${examplePath}`, e);
+        //     throw e;
+        // }
 
         // spl spike
         let reactDeclarativeScripts = null;
-        let indexDeclarativeJSX = null;
+        const reactDeclarativeConfigs = new Map();
         if(vanillaToReactDeclarative && options.reactDeclarative) {
             reactDeclarativeScripts = getMatchingPaths('*_react*');
             try {
-                const source = vanillaToReactDeclarative(bindings, extractComponentFileNames(reactDeclarativeScripts, '_react'), importType);
-                indexDeclarativeJSX = format(source, 'babel');
+                const getSource = vanillaToReactDeclarative(bindings, extractComponentFileNames(reactDeclarativeScripts, '_react'));
+                importTypes.forEach(importType => reactDeclarativeConfigs.set(importType, { 'index.jsx': getSource(importType) }));
             } catch (e) {
                 console.error(`Failed to process React example in ${examplePath}`, e);
                 throw e;
@@ -278,90 +263,45 @@
 
         const angularScripts = getMatchingPaths('*_angular*');
         const angularConfigs = new Map();
-
-        try {
-<<<<<<< HEAD
-            const source = vanillaToAngular(bindings, angularComponentFileNames, importType);
-            appComponentTS = format(source, 'typescript');
-            appModuleTS = format(appModuleAngular(angularComponentFileNames), 'typescript');
-=======
-            const angularComponentFileNames = extractComponentFileNames(angularScripts, '_angular');
-            const getSource = vanillaToAngular(bindings, angularComponentFileNames);
-
-            importTypes.forEach(importType => {
-                angularConfigs.set(importType, {
-                    'app.component.ts': getSource(importType),
-                    'app.module.ts': appModuleAngular.get(importType)(angularComponentFileNames),
-                });
-            });
->>>>>>> 62ece095
-        } catch (e) {
-            console.error(`Failed to process Angular example in ${examplePath}`, e);
-            throw e;
-        }
+        // try {
+        //     const angularComponentFileNames = extractComponentFileNames(angularScripts, '_angular');
+        //     const getSource = vanillaToAngular(bindings, angularComponentFileNames);
+        //
+        //     importTypes.forEach(importType => {
+        //         angularConfigs.set(importType, {
+        //             'app.component.ts': getSource(importType),
+        //             'app.module.ts': appModuleAngular.get(importType)(angularComponentFileNames),
+        //         });
+        //     });
+        // } catch (e) {
+        //     console.error(`Failed to process Angular example in ${examplePath}`, e);
+        //     throw e;
+        // }
 
         const vueScripts = getMatchingPaths('*_vue*');
         const vueConfigs = new Map();
-
-        try {
-<<<<<<< HEAD
-            const source = vanillaToVue(bindings, extractComponentFileNames(vueScripts, '_vue', 'Vue'), importType);
-            mainApp = format(source, 'babel');
-=======
-            const getSource = vanillaToVue(bindings, extractComponentFileNames(vueScripts, '_vue', 'Vue'));
-
-            importTypes.forEach(importType => vueConfigs.set(importType, { 'main.js': getSource(importType) }));
->>>>>>> 62ece095
-        } catch (e) {
-            console.error(`Failed to process Vue example in ${examplePath}`, e);
-            throw e;
-        }
+        // try {
+        //     const getSource = vanillaToVue(bindings, extractComponentFileNames(vueScripts, '_vue', 'Vue'));
+        //
+        //     importTypes.forEach(importType => vueConfigs.set(importType, { 'main.js': getSource(importType) }));
+        // } catch (e) {
+        //     console.error(`Failed to process Vue example in ${examplePath}`, e);
+        //     throw e;
+        // }
 
         emptyDirectory(createExamplePath(`_gen`));
 
-<<<<<<< HEAD
-            copyFilesSync(stylesheets, basePath);
-            copyFilesSync(scripts, basePath);
-            copyFilesSync(frameworkScripts, scriptsPath, `_${framework}`, componentPostfix);
-        };
-
-        if(vanillaToReactDeclarative && options.reactDeclarative) {
-            writeExampleFiles('react', reactDeclarativeScripts, {'index.jsx': indexDeclarativeJSX});
-        } else {
-            writeExampleFiles('react', reactScripts, { 'index.jsx': indexJSX });
-        }
-
-
-        // writeExampleFiles('angular', angularScripts, {
-        //     'app.component.ts': appComponentTS,
-        //     'app.module.ts': appModuleTS,
-        // }, 'app');
+        // importTypes.forEach(importType => writeExampleFiles(importType, 'react', reactScripts, reactConfigs.get(importType)));
+        importTypes.forEach(importType => writeExampleFiles(importType, 'react-declarative', reactDeclarativeScripts, reactDeclarativeConfigs.get(importType)));
+        // importTypes.forEach(importType => writeExampleFiles(importType, 'angular', angularScripts, angularConfigs.get(importType), 'app'));
 
         // we rename the files so that they end with "Vue.js" - we do this so that we can (later, at runtime) exclude these
         // from index.html will still including other non-component files
-        // writeExampleFiles('vue', vueScripts, { 'main.js': mainApp }, undefined, 'Vue');
-=======
-        importTypes.forEach(importType => writeExampleFiles(importType, 'react', reactScripts, reactConfigs.get(importType)));
-        importTypes.forEach(importType => writeExampleFiles(importType, 'angular', angularScripts, angularConfigs.get(importType), 'app'));
-
-        // we rename the files so that they end with "Vue.js" - we do this so that we can (later, at runtime) exclude these
-        // from index.html will still including other non-component files
-        importTypes.forEach(importType => writeExampleFiles(importType, 'vue', vueScripts, vueConfigs.get(importType), undefined, 'Vue'));
->>>>>>> 62ece095
+        // importTypes.forEach(importType => writeExampleFiles(importType, 'vue', vueScripts, vueConfigs.get(importType), undefined, 'Vue'));
 
         inlineStyles = undefined; // unset these as they don't need to be copied for vanilla
 
         const vanillaScripts = getMatchingPaths('*.{html,js}', { ignore: ['**/*_{angular,react,vue}.js'] });
-<<<<<<< HEAD
-        // writeExampleFiles('vanilla', vanillaScripts, {});
-
-        // allow developers to override the example theme with an environment variable
-        const themeOverride = process.env.AG_EXAMPLE_THEME_OVERRIDE;
-
-        if (themeOverride) {
-            const generatedFiles = glob.sync(path.join(_gen, '**/*.{html,js,jsx,ts}'));
-=======
->>>>>>> 62ece095
 
         importTypes.forEach(importType => writeExampleFiles(importType, 'vanilla', vanillaScripts, {}));
     };
@@ -380,11 +320,7 @@
 
     const { vanillaToAngular } = require(`${prefix}vanilla-to-angular.ts`);
 
-<<<<<<< HEAD
-    return [parser, vanillaToVue, vanillaToReact, vanillaToReactDeclarative, vanillaToAngular, appModuleAngular];
-=======
-    return [parser, vanillaToVue, vanillaToReact, vanillaToAngular];
->>>>>>> 62ece095
+    return [parser, vanillaToVue, vanillaToReact, vanillaToReactDeclarative, vanillaToAngular];
 }
 
 function generateExamples(type, importTypes, scope, trigger, done) {
@@ -428,12 +364,6 @@
         console.log(`\u27F3 Generating all examples...`);
     }
 
-<<<<<<< HEAD
-    // module.exports.generateGridPackageExamples(scope, trigger);
-    module.exports.generateGridModuleExamples(scope, trigger);
+    module.exports.generateGridExamples(scope, trigger);
     // module.exports.generateChartExamples(scope, trigger);
-=======
-    module.exports.generateGridExamples(scope, trigger);
-    module.exports.generateChartExamples(scope, trigger);
->>>>>>> 62ece095
 };