--- conflicted
+++ resolved
@@ -1,9 +1,5 @@
 import { ProvidedFilterModel } from 'ag-grid-community';
 export declare type SetFilterModelValue = (string | null)[];
 export interface SetFilterModel extends ProvidedFilterModel {
-<<<<<<< HEAD
-    values: string[];
-=======
     values: SetFilterModelValue;
->>>>>>> 558c6ff6
 }