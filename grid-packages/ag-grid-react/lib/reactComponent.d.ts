<<<<<<< HEAD
// ag-grid-react v23.1.1
=======
// ag-grid-react v23.2.0
>>>>>>> 27f95722
import { ComponentType, Promise } from 'ag-grid-community';
import { AgGridReact } from "./agGridReact";
import { BaseReactComponent } from './baseReactComponent';
export declare class ReactComponent extends BaseReactComponent {
    static REACT_MEMO_TYPE: number | symbol;
    private eParentElement;
    private componentInstance;
    private reactComponent;
    private componentType;
    private parentComponent;
    private portal;
    private componentWrappingElement;
    private statelessComponent;
    private staticMarkup;
    private staticRenderTime;
    constructor(reactComponent: any, parentComponent: AgGridReact, componentType: ComponentType);
    getFrameworkComponentInstance(): any;
    isStatelessComponent(): boolean;
    getReactComponentName(): string;
    init(params: any): Promise<void>;
    getGui(): HTMLElement;
    destroy(): void;
    private createReactComponent;
    private addParentContainerStyleAndClasses;
    private createParentElement;
    statelessComponentRendered(): boolean;
    private static hasSymbol;
    private static isStateless;
    isNullRender(): boolean;
    private renderStaticMarkup;
    private removeStaticMarkup;
    rendered(): any;
}<|MERGE_RESOLUTION|>--- conflicted
+++ resolved
@@ -1,8 +1,4 @@
-<<<<<<< HEAD
-// ag-grid-react v23.1.1
-=======
 // ag-grid-react v23.2.0
->>>>>>> 27f95722
 import { ComponentType, Promise } from 'ag-grid-community';
 import { AgGridReact } from "./agGridReact";
 import { BaseReactComponent } from './baseReactComponent';
