{
  "name": "ag-grid-react",
  "version": "27.2.0",
  "description": "AG Grid React Component",
  "main": "main.js",
  "typings": "./main.d.ts",
  "scripts": {
    "clean": "rimraf bundles lib .hash",
    "build": "npx gulp && npm run hash",
    "umd": "npx rollup -c",
    "testx": "npx jest",
    "test:e2ex": "npx gulp link-umd-e2e && npm run cypress:e2e && npm run cypress:components",
    "test:watch": "npx jest --watch",
    "test:debug": "node --inspect-brk node_modules/.bin/jest --runInBand",
    "cypress:open": "npx cross-env NODE_ENV=test npx cypress open",
    "cypress:e2e": "npx cross-env NODE_ENV=test npx cypress run --spec 'cypress/integration/*spec.js'",
    "cypress:components": "npx cross-env NODE_ENV=test npx cypress run --spec 'cypress/components/**/*spec.js'",
    "hash": "sh ../../scripts/hashDirectory.sh > .hash"
  },
  "repository": {
    "type": "git",
    "url": "https://github.com/ag-grid/ag-grid.git"
  },
  "keywords": [
    "react-component",
    "grid",
    "data",
    "table",
    "react"
  ],
  "author": "Niall Crosby <niall.crosby@ag-grid.com>",
  "license": "MIT",
  "bugs": {
    "url": "https://github.com/ag-grid/ag-grid/issues"
  },
  "homepage": "https://www.ag-grid.com/react-grid/",
  "devDependencies": {
    "@babel/runtime": "^7.16.3",
    "prop-types": "^15.6.2",
    "ag-grid-community": "~27.2.0",
    "@ag-grid-community/react": "~27.2.0",
    "@ag-grid-community/client-side-row-model": "~27.2.0",
    "@ag-grid-community/core": "~27.2.0",
    "gulp": "^4.0.0",
    "gulp-clean": "^0.4.0",
    "gulp-header": "^2.0.0",
    "gulp-merge": "^0.1.1",
    "gulp-sourcemaps": "^2.6.0",
    "gulp-typescript": "^5.0.0",
    "react": "^16.9.0",
    "react-dom": "^16.9.0",
    "@types/react": "~18.0.0",
    "@types/react-dom": "~18.0.0",
    "rollup": "~0.67.3",
    "rollup-plugin-commonjs": "^9.1.6",
    "rollup-plugin-typescript": "^1.0.0",
    "rollup-plugin-uglify": "^6.0.0",
    "vinyl-source-stream": "^2.0.0",
    "gulp-replace": "^1.0.0",
    "rollup-stream": "^1.24.0",
    "lnk": "^1.1.0",
    "jest": "26.6.0",
    "enzyme": "^3.10.0",
    "enzyme-adapter-react-16": "^1.14.0",
    "cypress": "^5.6.0",
    "cypress-react-unit-test": "^4.17.0",
    "react-app-polyfill": "^2.0.0",
    "jest-circus": "26.6.0",
    "jest-watch-typeahead": "0.6.1",
    "@babel/preset-typescript": "7.15.0",
    "@babel/plugin-proposal-throw-expressions": "7.14.5",
    "babel-preset-react-app": "^10.0.0",
    "webpack": "^5.64.4",
    "typescript": "~3.7.7",
    "rimraf": "3.0.2"
  },
  "dependencies": {
    "prop-types": "^15.8.1"
  },
  "peerDependencies": {
<<<<<<< HEAD
    "ag-grid-community": "~27.2.0",
    "react": "^16.3.0 || ^17.0.0",
    "react-dom": "^16.3.0 || ^17.0.0"
=======
    "ag-grid-community": "~27.1.0",
    "react": "^16.3.0 || ^17.0.0 || ^18.0.0",
    "react-dom": "^16.3.0 || ^17.0.0 || ^18.0.0"
>>>>>>> 83cb3ac9
  },
  "eslintConfig": {
    "extends": [
      "react-app",
      "react-app/jest"
    ]
  },
  "browserslist": {
    "production": [
      "> 1%",
      "last 2 versions",
      "not ie >= 0",
      "not ie_mob >= 0",
      "not dead",
      "not op_mini all"
    ],
    "development": [
      "last 1 chrome version",
      "last 1 firefox version",
      "last 1 safari version"
    ]
  },
  "jest": {
    "roots": [
      "<rootDir>/src"
    ],
    "collectCoverageFrom": [
      "src/**/*.{js,jsx,ts,tsx}",
      "!src/**/*.d.ts"
    ],
    "setupFiles": [
      "react-app-polyfill/jsdom"
    ],
    "setupFilesAfterEnv": [
      "<rootDir>/jest/setupTests.ts"
    ],
    "testMatch": [
      "<rootDir>/src/**/__tests__/**/*.{js,jsx,ts,tsx}",
      "<rootDir>/src/**/*.{spec,test}.{js,jsx,ts,tsx}"
    ],
    "testEnvironment": "jsdom",
    "testRunner": "./node_modules/jest-circus/runner.js",
    "transform": {
      "^.+\\.(js|jsx|mjs|cjs|ts|tsx)$": "<rootDir>/node_modules/babel-jest",
      "^(?!.*\\.(js|jsx|mjs|cjs|ts|tsx|css|json)$)": "<rootDir>/jest/fileTransform.js"
    },
    "transformIgnorePatterns": [
      "[/\\\\]node_modules[/\\\\].+\\.(js|jsx|mjs|cjs|ts|tsx)$",
      "^.+\\.module\\.(css|sass|scss)$"
    ],
    "modulePaths": [],
    "moduleNameMapper": {
      "^react-native$": "react-native-web",
      "^.+\\.module\\.(css|sass|scss)$": "identity-obj-proxy"
    },
    "moduleFileExtensions": [
      "web.js",
      "js",
      "web.ts",
      "ts",
      "web.tsx",
      "tsx",
      "json",
      "web.jsx",
      "jsx",
      "node"
    ],
    "watchPlugins": [
      "jest-watch-typeahead/filename",
      "jest-watch-typeahead/testname"
    ],
    "resetMocks": true
  },
  "babel": {
    "presets": [
      "react-app"
    ]
  },
  "publishConfig": {
    "access": "public"
  }
}<|MERGE_RESOLUTION|>--- conflicted
+++ resolved
@@ -78,15 +78,9 @@
     "prop-types": "^15.8.1"
   },
   "peerDependencies": {
-<<<<<<< HEAD
-    "ag-grid-community": "~27.2.0",
-    "react": "^16.3.0 || ^17.0.0",
-    "react-dom": "^16.3.0 || ^17.0.0"
-=======
     "ag-grid-community": "~27.1.0",
     "react": "^16.3.0 || ^17.0.0 || ^18.0.0",
     "react-dom": "^16.3.0 || ^17.0.0 || ^18.0.0"
->>>>>>> 83cb3ac9
   },
   "eslintConfig": {
     "extends": [
