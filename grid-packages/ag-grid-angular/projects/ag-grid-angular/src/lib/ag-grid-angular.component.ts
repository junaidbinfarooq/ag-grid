import {
    AfterViewInit,
    Component,
    ComponentFactoryResolver,
    ContentChildren,
    ElementRef,
    EventEmitter,
    Input,
    Output,
    QueryList,
    ViewContainerRef,
    ViewEncapsulation
} from "@angular/core";

import {
    ColDef,
    ColumnApi,
    ComponentUtil,
    Grid,
    GridApi,
    GridOptions,
    GridParams,
    Module,
    AgPromise,
    ColGroupDef,
    ExcelStyle,
    IDatasource,
    IServerSideDatasource,
    IViewportDatasource,
    IAggFunc,
    CsvExportParams,
    ExcelExportParams,
    StatusPanelDef,
    SideBarDef,
    AgChartThemeOverrides,
    AgChartTheme,
    ServerSideStoreType,
    RowGroupingDisplayType,
    GetContextMenuItems,
    GetMainMenuItems,
    GetRowNodeIdFunc,
    GetRowIdFunc,
    NavigateToNextHeaderParams,
    HeaderPosition,
    TabToNextHeaderParams,
    NavigateToNextCellParams,
    CellPosition,
    TabToNextCellParams,
    PostProcessPopupParams,
    GetDataPath,
    RowNode,
    IsRowMaster,
    IsRowSelectable,
    PaginationNumberFormatterParams,
    ProcessDataFromClipboardParams,
    GetServerSideGroupKey,
    IsServerSideGroup,
    SuppressKeyboardEventParams,
    GetChartToolbarItems,
    FillOperationParams,
    IsApplyServerSideTransaction,
    GetServerSideStoreParamsParams,
    ServerSideStoreParams,
    IsServerSideGroupOpenByDefaultParams,
    IsGroupOpenByDefaultParams,
    ColumnEverythingChangedEvent,
    NewColumnsLoadedEvent,
    ColumnPivotModeChangedEvent,
    ColumnRowGroupChangedEvent,
    ExpandCollapseAllEvent,
    ColumnPivotChangedEvent,
    GridColumnsChangedEvent,
    ColumnValueChangedEvent,
    ColumnMovedEvent,
    ColumnVisibleEvent,
    ColumnPinnedEvent,
    ColumnGroupOpenedEvent,
    ColumnResizedEvent,
    DisplayedColumnsChangedEvent,
    VirtualColumnsChangedEvent,
    AsyncTransactionsFlushed,
    RowGroupOpenedEvent,
    RowDataChangedEvent,
    RowDataUpdatedEvent,
    PinnedRowDataChangedEvent,
    RangeSelectionChangedEvent,
    ChartCreated,
    ChartRangeSelectionChanged,
    ChartOptionsChanged,
    ChartDestroyed,
    ChartRefParams,
    ToolPanelVisibleChangedEvent,
    ModelUpdatedEvent,
    PasteStartEvent,
    PasteEndEvent,
    CellClickedEvent,
    CellDoubleClickedEvent,
    CellMouseDownEvent,
    CellContextMenuEvent,
    CellValueChangedEvent,
    RowValueChangedEvent,
    CellFocusedEvent,
    RowSelectedEvent,
    SelectionChangedEvent,
    CellKeyDownEvent,
    CellKeyPressEvent,
    CellMouseOverEvent,
    CellMouseOutEvent,
    FilterChangedEvent,
    FilterModifiedEvent,
    FilterOpenedEvent,
    SortChangedEvent,
    VirtualRowRemovedEvent,
    RowClickedEvent,
    RowDoubleClickedEvent,
    GridReadyEvent,
    GridSizeChangedEvent,
    ViewportChangedEvent,
    FirstDataRenderedEvent,
    DragStartedEvent,
    DragStoppedEvent,
    RowEditingStartedEvent,
    RowEditingStoppedEvent,
    CellEditingStartedEvent,
    CellEditRequestEvent,
    CellEditingStoppedEvent,
    BodyScrollEvent,
    BodyScrollEndEvent,
    PaginationChangedEvent,
    ComponentStateChangedEvent,
    RowDragEvent,
    ColumnRowGroupChangeRequestEvent,
    ColumnPivotChangeRequestEvent,
    ColumnValueChangeRequestEvent,
    ColumnAggFuncChangeRequestEvent,
    ProcessRowParams,
    ProcessCellForExportParams,
    ProcessHeaderForExportParams,
    ProcessGroupHeaderForExportParams,
    RowStyle,
    RowClassRules,
    RowClassParams,
    RowHeightParams,
    SendToClipboardParams,
    TreeDataDisplayType,
    FullWidthCellKeyDownEvent,
    FullWidthCellKeyPressEvent,
    LoadingCellRendererSelectorFunc,
    IsExternalFilterPresentParams,
    InitialGroupOrderComparatorParams,
    GetGroupRowAggParams,
    PostSortRowsParams,
    IsFullWidthRowParams,
    GetLocaleTextParams,
    IsRowFilterable,
} from "ag-grid-community";

import { AngularFrameworkOverrides } from "./angularFrameworkOverrides";
import { AngularFrameworkComponentWrapper } from "./angularFrameworkComponentWrapper";
import { AgGridColumn } from "./ag-grid-column.component";

@Component({
    selector: 'ag-grid-angular',
    template: '',
    providers: [
        AngularFrameworkOverrides,
        AngularFrameworkComponentWrapper
    ],
    // tell angular we don't want view encapsulation, we don't want a shadow root
    encapsulation: ViewEncapsulation.None
})
export class AgGridAngular implements AfterViewInit {
    // not intended for user to interact with. so putting _ in so if user gets reference
    // to this object, they kind'a know it's not part of the agreed interface
    private _nativeElement: any;
    private _initialised = false;
    private _destroyed = false;

    private gridParams: GridParams;

    // in order to ensure firing of gridReady is deterministic
    private _fullyReady: AgPromise<boolean> = AgPromise.resolve(true);

    // making these public, so they are accessible to people using the ng2 component references
    public api: GridApi;
    public columnApi: ColumnApi;

    @ContentChildren(AgGridColumn) public columns: QueryList<AgGridColumn>;

    constructor(elementDef: ElementRef,
        private viewContainerRef: ViewContainerRef,
        private angularFrameworkOverrides: AngularFrameworkOverrides,
        private frameworkComponentWrapper: AngularFrameworkComponentWrapper,
        private componentFactoryResolver: ComponentFactoryResolver) {
        this._nativeElement = elementDef.nativeElement;

    }

    ngAfterViewInit(): void {
        this.frameworkComponentWrapper.setViewContainerRef(this.viewContainerRef);
        this.frameworkComponentWrapper.setComponentFactoryResolver(this.componentFactoryResolver);
        this.angularFrameworkOverrides.setEmitterUsedCallback(this.isEmitterUsed.bind(this));

        this.gridOptions = ComponentUtil.copyAttributesToGridOptions(this.gridOptions, this, true);

        this.gridParams = {
            globalEventListener: this.globalEventListener.bind(this),
            frameworkOverrides: this.angularFrameworkOverrides,
            providedBeanInstances: {
                frameworkComponentWrapper: this.frameworkComponentWrapper
            },
            modules: (this.modules || []) as any
        };

        if (this.columns && this.columns.length > 0) {
            this.gridOptions.columnDefs = this.columns
                .map((column: AgGridColumn): ColDef => {
                    return column.toColDef();
                });
        }

        new Grid(this._nativeElement, this.gridOptions, this.gridParams);

        if (this.gridOptions.api) {
            this.api = this.gridOptions.api;
        }

        if (this.gridOptions.columnApi) {
            this.columnApi = this.gridOptions.columnApi;
        }

        this._initialised = true;

        // sometimes, especially in large client apps gridReady can fire before ngAfterViewInit
        // this ties these together so that gridReady will always fire after agGridAngular's ngAfterViewInit
        // the actual containing component's ngAfterViewInit will fire just after agGridAngular's
        this._fullyReady.resolveNow(null, resolve => resolve);
    }

    public ngOnChanges(changes: any): void {
        if (this._initialised) {
            ComponentUtil.processOnChange(changes, this.gridOptions, this.api, this.columnApi);
        }
    }

    public ngOnDestroy(): void {
        if (this._initialised) {
            // need to do this before the destroy, so we know not to emit any events
            // while tearing down the grid.
            this._destroyed = true;
            if (this.api) {
                this.api.destroy();
            }
        }
    }

    // we'll emit the emit if a user is listening for a given event either on the component via normal angular binding
    // or via gridOptions
    protected isEmitterUsed(eventType: string): boolean {
        const emitter = <EventEmitter<any>>(<any>this)[eventType];
        const hasEmitter = !!emitter && emitter.observers && emitter.observers.length > 0;

        // gridReady => onGridReady
        const asEventName = `on${eventType.charAt(0).toUpperCase()}${eventType.substring(1)}`
        const hasGridOptionListener = !!this.gridOptions && !!(this.gridOptions as any)[asEventName];

        return hasEmitter || hasGridOptionListener;
    }

    private globalEventListener(eventType: string, event: any): void {
        // if we are tearing down, don't emit angular events, as this causes
        // problems with the angular router
        if (this._destroyed) {
            return;
        }

        // generically look up the eventType
        const emitter = <EventEmitter<any>>(<any>this)[eventType];
        if (emitter && this.isEmitterUsed(eventType)) {
            if (eventType === 'gridReady') {
                // if the user is listening for gridReady, wait for ngAfterViewInit to fire first, then emit the
                // gridReady event
                this._fullyReady.then((result => {
                    emitter.emit(event);
                }));
            } else {
                emitter.emit(event);
            }
        }
    }

    @Input() public gridOptions: GridOptions;
    @Input() public modules: Module[];

    // @START@
    /** Specifies the status bar components to use in the status bar.     */
    @Input() public statusBar: { statusPanels: StatusPanelDef[]; } | undefined = undefined;
    /** Specifies the side bar components.     */
    @Input() public sideBar: SideBarDef | string | string[] | boolean | null | undefined = undefined;
    /** Set to `true` to not show the context menu. Use if you don't want to use the default 'right click' context menu. Default: `false`     */
    @Input() public suppressContextMenu: boolean | undefined = undefined;
    /** When using `suppressContextMenu`, you can use the `onCellContextMenu` function to provide your own code to handle cell `contextmenu` events.
     * This flag is useful to prevent the browser from showing its default context menu.
     * Default: `false`     */
    @Input() public preventDefaultOnContextMenu: boolean | undefined = undefined;
    /** Allows context menu to show, even when `Ctrl` key is held down. Default: `false`     */
    @Input() public allowContextMenuWithControlKey: boolean | undefined = undefined;
    /** Set to `true` to always show the column menu button, rather than only showing when the mouse is over the column header. Default: `false`     */
    @Input() public suppressMenuHide: boolean | undefined = undefined;
    /** Set to `true` to use the browser's default tooltip instead of using the grid's Tooltip Component. Default: `false`     */
    @Input() public enableBrowserTooltips: boolean | undefined = undefined;
    /** The delay in milliseconds that it takes for tooltips to show up once an element is hovered over.
     *     **Note:** This property does not work if `enableBrowserTooltips` is `true`.
     * Default: `2000`     */
    @Input() public tooltipShowDelay: number | undefined = undefined;
    /** The delay in milliseconds that it takes for tooltips to hide once they have been displayed.
     *     **Note:** This property does not work if `enableBrowserTooltips` is `true`.
     * Default: `10000`     */
    @Input() public tooltipHideDelay: number | undefined = undefined;
    /** Set to `true` to have tooltips follow the cursor once they are displayed. Default: `false`     */
    @Input() public tooltipMouseTrack: boolean | undefined = undefined;
    /** DOM element to use as the popup parent for grid popups (context menu, column menu etc).     */
    @Input() public popupParent: HTMLElement | undefined = undefined;
    /** Set to `true` to also include headers when copying to clipboard using `Ctrl + C` clipboard. Default: `false`     */
    @Input() public copyHeadersToClipboard: boolean | undefined = undefined;
    /** Set to `true` to also include group headers when copying to clipboard using `Ctrl + C` clipboard. Default: `false`     */
    @Input() public copyGroupHeadersToClipboard: boolean | undefined = undefined;
    /** Specify the delimiter to use when copying to clipboard.
     * Default: `\t`     */
    @Input() public clipboardDelimiter: string | undefined = undefined;
    /** Set to `true` to copy the cell range or focused cell to the clipboard and never the selected rows. Default: `false`     */
    @Input() public suppressCopyRowsToClipboard: boolean | undefined = undefined;
    /** Set to `true` to copy rows instead of ranges when a range with only a single cell is selected. Default: `false`     */
    @Input() public suppressCopySingleCellRanges: boolean | undefined = undefined;
    /** Set to `true` to work around a bug with Excel (Windows) that adds an extra empty line at the end of ranges copied to the clipboard. Default: `false`     */
    @Input() public suppressLastEmptyLineOnPaste: boolean | undefined = undefined;
    /** Set to `true` to turn off paste operations within the grid.     */
    @Input() public suppressClipboardPaste: boolean | undefined = undefined;
    /** Set to `true` to stop the grid trying to use the Clipboard API, if it is blocked, and immediately fallback to the workaround.     */
    @Input() public suppressClipboardApi: boolean | undefined = undefined;
    /** Array of Column / Column Group definitions.     */
    @Input() public columnDefs: (ColDef | ColGroupDef)[] | null | undefined = undefined;
    /** A default column definition. Items defined in the actual column definitions get precedence.     */
    @Input() public defaultColDef: ColDef | undefined = undefined;
    /** A default column group definition. All column group definitions will use these properties. Items defined in the actual column group definition get precedence.     */
    @Input() public defaultColGroupDef: Partial<ColGroupDef> | undefined = undefined;
    /** An object map of custom column types which contain groups of properties that column definitions can inherit by referencing in their `type` property.     */
    @Input() public columnTypes: { [key: string]: ColDef; } | undefined = undefined;
    /** Keeps the order of Columns maintained after new Column Definitions are updated. Default: `false`     */
    @Input() public maintainColumnOrder: boolean | undefined = undefined;
    /** If `true`, then dots in field names (e.g. `'address.firstLine'`) are not treated as deep references. Allows you to use dots in your field name if you prefer. Default: `false`     */
    @Input() public suppressFieldDotNotation: boolean | undefined = undefined;
    /** @deprecated     */
    @Input() public deltaColumnMode: boolean | undefined = undefined;
    /** @deprecated     */
    @Input() public applyColumnDefOrder: boolean | undefined = undefined;
    /** @deprecated     */
    @Input() public immutableColumns: boolean | undefined = undefined;
    /** @deprecated     */
    @Input() public suppressSetColumnStateEvents: boolean | undefined = undefined;
    /** @deprecated     */
    @Input() public suppressColumnStateEvents: boolean | undefined = undefined;
    /** @deprecated Set via `defaultColDef.width`     */
    @Input() public colWidth: number | undefined = undefined;
    /** @deprecated Set via `defaultColDef.minWidth`     */
    @Input() public minColWidth: number | undefined = undefined;
    /** @deprecated Set via `defaultColDef.maxWidth`     */
    @Input() public maxColWidth: number | undefined = undefined;
    /** The height in pixels for the row containing the column label header. If not specified, it uses the theme value of `header-height`.     */
    @Input() public headerHeight: number | undefined = undefined;
    /** The height in pixels for the rows containing header column groups. If not specified, it uses `headerHeight`.     */
    @Input() public groupHeaderHeight: number | undefined = undefined;
    /** The height in pixels for the row containing the floating filters. If not specified, it uses the theme value of `header-height`.     */
    @Input() public floatingFiltersHeight: number | undefined = undefined;
    /** The height in pixels for the row containing the columns when in pivot mode. If not specified, it uses `headerHeight`.     */
    @Input() public pivotHeaderHeight: number | undefined = undefined;
    /** The height in pixels for the row containing header column groups when in pivot mode. If not specified, it uses `groupHeaderHeight`.     */
    @Input() public pivotGroupHeaderHeight: number | undefined = undefined;
    /** Allow reordering and pinning columns by dragging columns from the Columns Tool Panel to the grid. Default: `false`     */
    @Input() public allowDragFromColumnsToolPanel: boolean | undefined = undefined;
    /** Set to `true` to suppress column moving, i.e. to make the columns fixed position. Default: `false`     */
    @Input() public suppressMovableColumns: boolean | undefined = undefined;
    /** If `true`, the `ag-column-moving` class is not added to the grid while columns are moving. In the default themes, this results in no animation when moving columns. Default: `false`     */
    @Input() public suppressColumnMoveAnimation: boolean | undefined = undefined;
    /** If `true`, when you drag a column out of the grid (e.g. to the group zone) the column is not hidden. Default: `false`     */
    @Input() public suppressDragLeaveHidesColumns: boolean | undefined = undefined;
    /** Set to `'shift'` to have shift-resize as the default resize operation (same as user holding down `Shift` while resizing).     */
    @Input() public colResizeDefault: string | undefined = undefined;
    /** Suppresses auto-sizing columns for columns. In other words, double clicking a column's header's edge will not auto-size. Default: `false`     */
    @Input() public suppressAutoSize: boolean | undefined = undefined;
    /** Number of pixels to add to a column width after the [auto-sizing](/column-sizing/#auto-size-columns) calculation.
     * Set this if you want to add extra room to accommodate (for example) sort icons, or some other dynamic nature of the header.
     * Default: `4`     */
    @Input() public autoSizePadding: number | undefined = undefined;
    /** Set this to `true` to skip the `headerName` when `autoSize` is called by default. Default: `false`     */
    @Input() public skipHeaderOnAutoSize: boolean | undefined = undefined;
    /** A map of component names to components.     */
    @Input() public components: { [p: string]: any; } | undefined = undefined;
    /** @deprecated As of v27, use `components` for framework components too.     */
    @Input() public frameworkComponents: { [p: string]: { new(): any; }; } | any | undefined = undefined;
    /** Set to `'fullRow'` to enable Full Row Editing. Otherwise leave blank to edit one cell at a time.     */
    @Input() public editType: string | undefined = undefined;
    /** Set to `true` to enable Single Click Editing for cells, to start editing with a single click. Default: `false`     */
    @Input() public singleClickEdit: boolean | undefined = undefined;
    /** Set to `true` so that neither single nor double click starts editing. Default: `false`     */
    @Input() public suppressClickEdit: boolean | undefined = undefined;
    /** Set to `true` so stop the grid updating data after and edit. When this is set, it is intended the application will update the data, eg in an external immutable store, and then pass the new dataset to the grid.     */
    @Input() public readOnlyEdit: boolean | undefined = undefined;
    /** Set this to `true` to stop cell editing when grid loses focus.
     * The default is that the grid stays editing until focus goes onto another cell. For inline (non-popup) editors only.
     * Default: `false`     */
    @Input() public stopEditingWhenCellsLoseFocus: boolean | undefined = undefined;
    /** Set to `true` along with `enterMovesDownAfterEdit` to have Excel-style behaviour for the `Enter` key.
     * i.e. pressing the `Enter` key will move down to the cell beneath.
     * Default: `false`     */
    @Input() public enterMovesDown: boolean | undefined = undefined;
    /** Set to `true` along with `enterMovesDown` to have Excel-style behaviour for the 'Enter' key.
     * i.e. pressing the Enter key will move down to the cell beneath.
     * Default: `false`     */
    @Input() public enterMovesDownAfterEdit: boolean | undefined = undefined;
    /** Set to `true` to enable Undo / Redo while editing.     */
    @Input() public undoRedoCellEditing: boolean | undefined = undefined;
    /** Set the size of the undo / redo stack. Default: `10`     */
    @Input() public undoRedoCellEditingLimit: number | undefined = undefined;
    /** @deprecated Use stopEditingWhenCellsLoseFocus instead     */
    @Input() public stopEditingWhenGridLosesFocus: boolean | undefined = undefined;
    /** A default configuration object used to export to CSV.     */
    @Input() public defaultCsvExportParams: CsvExportParams | undefined = undefined;
    /** Prevents the user from exporting the grid to CSV. Default: `false`     */
    @Input() public suppressCsvExport: boolean | undefined = undefined;
    /** A default configuration object used to export to Excel.     */
    @Input() public defaultExcelExportParams: ExcelExportParams | undefined = undefined;
    /** Prevents the user from exporting the grid to Excel. Default: `false`     */
    @Input() public suppressExcelExport: boolean | undefined = undefined;
    /** A list (array) of Excel styles to be used when exporting to Excel with styles.     */
    @Input() public excelStyles: ExcelStyle[] | undefined = undefined;
    /** @deprecated Use defaultCsvExportParams or defaultExcelExportParams     */
    @Input() public defaultExportParams: CsvExportParams | ExcelExportParams | undefined = undefined;
    /** Rows are filtered using this text as a quick filter.     */
    @Input() public quickFilterText: string | undefined = undefined;
    /** Set to `true` to turn on the quick filter cache, used to improve performance when using the quick filter. Default: `false`     */
    @Input() public cacheQuickFilter: boolean | undefined = undefined;
    /** Set to `true` to override the default tree data filtering behaviour to instead exclude child nodes from filter results. Default: `false`     */
    @Input() public excludeChildrenWhenTreeDataFiltering: boolean | undefined = undefined;
    /** Set to `true` to Enable Charts. Default: `false`     */
    @Input() public enableCharts: boolean | undefined = undefined;
    /** The list of chart themes to be used.     */
    @Input() public chartThemes: string[] | undefined = undefined;
    /** A map containing custom chart themes.     */
    @Input() public customChartThemes: { [name: string]: AgChartTheme } | undefined = undefined;
    /** Chart theme overrides applied to all themes.     */
    @Input() public chartThemeOverrides: AgChartThemeOverrides | undefined = undefined;
    /** Provide your own loading cell renderer to use when data is loading via a DataSource.
     * See [Loading Cell Renderer](https://www.ag-grid.com/javascript-data-grid/component-loading-cell-renderer/) for framework specific implementation details.     */
    @Input() public loadingCellRenderer: any = undefined;
    /** @deprecated As of v27, use `loadingCellRenderer` for framework components too.     */
    @Input() public loadingCellRendererFramework: any = undefined;
    /** Params to be passed to the `loadingCellRenderer` component.     */
    @Input() public loadingCellRendererParams: any = undefined;
    /** Callback to select which loading cell renderer to be used when data is loading via a DataSource.     */
    @Input() public loadingCellRendererSelector: LoadingCellRendererSelectorFunc | undefined = undefined;
    /** A map of key->value pairs for localising text within the grid.     */
    @Input() public localeText: { [key: string]: string } | undefined = undefined;
    /** Set to `true` to enable Master Detail. Default: `false`     */
    @Input() public masterDetail: boolean | undefined = undefined;
    /** Set to `true` to keep detail rows for when they are displayed again. Default: `false`     */
    @Input() public keepDetailRows: boolean | undefined = undefined;
    /** Sets the number of details rows to keep. Default: `10`     */
    @Input() public keepDetailRowsCount: number | undefined = undefined;
    /** Provide a custom `detailCellRenderer` to use when a master row is expanded.
     * See [Detail Cell Renderer](https://www.ag-grid.com/javascript-data-grid/master-detail-custom-detail/) for framework specific implementation details.     */
    @Input() public detailCellRenderer: any = undefined;
    /** @deprecated As of v27, use `detailCellRenderer` for framework components too.     */
    @Input() public detailCellRendererFramework: any = undefined;
    /** Specifies the params to be used by the Detail Cell Renderer. Can also be a function that provides the params to enable dynamic definitions of the params.     */
    @Input() public detailCellRendererParams: any = undefined;
    /** Set fixed height in pixels for each detail row.     */
    @Input() public detailRowHeight: number | undefined = undefined;
    /** Set to `true` to have the detail grid dynamically change it's height to fit it's rows.     */
    @Input() public detailRowAutoHeight: boolean | undefined = undefined;
    @Input() public groupRowsSticky: boolean | undefined = undefined;
    /** Provides a context object that is provided to different callbacks the grid uses. Used for passing additional information to the callbacks by your application.     */
    @Input() public context: any = undefined;
    /** A list of grids to treat as Aligned Grids. If grids are aligned then the columns and horizontal scrolling will be kept in sync.     */
    @Input() public alignedGrids: { api?: GridApi | null, columnApi?: ColumnApi | null }[] | undefined = undefined;
    /** Change this value to set the tabIndex order of the Grid within your application. Default: `0`     */
    @Input() public tabIndex: number | undefined = undefined;
    /** The number of rows rendered outside the viewable area the grid renders.
     * Having a buffer means the grid will have rows ready to show as the user slowly scrolls vertically.
     * Default: `10`     */
    @Input() public rowBuffer: number | undefined = undefined;
    /** Set to `true` to turn on the value cache. Default: `false`     */
    @Input() public valueCache: boolean | undefined = undefined;
    /** Set to `true` to configure the value cache to not expire after data updates. Default: `false`     */
    @Input() public valueCacheNeverExpires: boolean | undefined = undefined;
    /** Set to `true` to allow cell expressions. Default: `false`     */
    @Input() public enableCellExpressions: boolean | undefined = undefined;
    /** If `true`, row nodes do not have their parents set.
     * The grid doesn't use the parent reference, but it is included to help the client code navigate the node tree if it wants by providing bi-direction navigation up and down the tree.
     * If this is a problem (e.g. if you need to convert the tree to JSON, which does not allow cyclic dependencies) then set this to `true`.
     * Default: `false`     */
    @Input() public suppressParentsInRowNodes: boolean | undefined = undefined;
    /** Disables touch support (but does not remove the browser's efforts to simulate mouse events on touch). Default: `false`     */
    @Input() public suppressTouch: boolean | undefined = undefined;
    /** Set to `true` to not set focus back on the grid after a refresh. This can avoid issues where you want to keep the focus on another part of the browser. Default: `false`     */
    @Input() public suppressFocusAfterRefresh: boolean | undefined = undefined;
    /** Disables the asynchronous nature of the events introduced in v10, and makes them synchronous. This property only exists for the purpose of supporting legacy code which has a dependency on synchronous events from earlier versions (v9 or earlier) of AG Grid.     **It is strongly recommended that you do not change this property unless you have legacy issues.** Default: `false`     */
    @Input() public suppressAsyncEvents: boolean | undefined = undefined;
    /** The grid will check for `ResizeObserver` and use it if it exists in the browser, otherwise it will use the grid's alternative implementation. Some users reported issues with Chrome's `ResizeObserver`. Use this property to always use the grid's alternative implementation should such problems exist. Default: `false`     */
    @Input() public suppressBrowserResizeObserver: boolean | undefined = undefined;
    /** Disables showing a warning message in the console if using a `gridOptions` or `colDef` property that doesn't exist. Default: `false`     */
    @Input() public suppressPropertyNamesCheck: boolean | undefined = undefined;
    /** Disables change detection. Default: `false`     */
    @Input() public suppressChangeDetection: boolean | undefined = undefined;
    /** Set this to `true` to enable debug information from the grid and related components. Will result in additional logging being output, but very useful when investigating problems. Default: `false`     */
    @Input() public debug: boolean | undefined = undefined;
    /** Provide a template for 'loading' overlay.     */
    @Input() public overlayLoadingTemplate: string | undefined = undefined;
    /** Provide a custom loading overlay component.
     * See [Loading Overlay Component](https://www.ag-grid.com/javascript-data-grid/component-overlay/#simple-loading-overlay-component) for framework specific implementation details.     */
    @Input() public loadingOverlayComponent: any = undefined;
    /** @deprecated As of v27, use `loadingOverlayComponent` for framework components too.     */
    @Input() public loadingOverlayComponentFramework: any = undefined;
    /** Customise the parameters provided to the loading overlay component.     */
    @Input() public loadingOverlayComponentParams: any = undefined;
    /** Disables the 'loading' overlay. Default: `false`     */
    @Input() public suppressLoadingOverlay: boolean | undefined = undefined;
    /** Provide a template for 'no rows' overlay.     */
    @Input() public overlayNoRowsTemplate: string | undefined = undefined;
    /** Provide a custom no rows overlay component.
     * See [No Rows Overlay Component](https://www.ag-grid.com/javascript-data-grid/component-overlay/#simple-no-rows-overlay-component) for framework specific implementation details.     */
    @Input() public noRowsOverlayComponent: any = undefined;
    /** @deprecated As of v27, use `noRowsOverlayComponent` for framework components too.     */
    @Input() public noRowsOverlayComponentFramework: any = undefined;
    /** Customise the parameters provided to the no rows overlay component.     */
    @Input() public noRowsOverlayComponentParams: any = undefined;
    /** Disables the 'no rows' overlay. Default: `false`     */
    @Input() public suppressNoRowsOverlay: boolean | undefined = undefined;
    /** Set whether pagination is enabled. Default: `false`     */
    @Input() public pagination: boolean | undefined = undefined;
    /** How many rows to load per page. If `paginationAutoPageSize` is specified, this property is ignored. Default: `100`     */
    @Input() public paginationPageSize: number | undefined = undefined;
    /** Set to `true` so that the number of rows to load per page is automatically adjusted by the grid so each page shows enough rows to just fill the area designated for the grid. If `false`, `paginationPageSize` is used. Default: `false`     */
    @Input() public paginationAutoPageSize: boolean | undefined = undefined;
    /** Set to `true` to have pages split children of groups when using Row Grouping or detail rows with Master Detail. Default: `false`     */
    @Input() public paginateChildRows: boolean | undefined = undefined;
    /** If `true`, the default grid controls for navigation are hidden.
     * This is useful if `pagination=true` and you want to provide your own pagination controls.
     * Otherwise, when `pagination=true` the grid automatically shows the necessary controls at the bottom so that the user can navigate through the different pages.
     * Default: `false`     */
    @Input() public suppressPaginationPanel: boolean | undefined = undefined;
    /** Set to `true` to enable pivot mode. Default: `false`     */
    @Input() public pivotMode: boolean | undefined = undefined;
    /** When to show the 'pivot panel' (where you drag rows to pivot) at the top. Note that the pivot panel will never show if `pivotMode` is off. Default: `never`     */
    @Input() public pivotPanelShow: string | undefined = undefined;
    /** When set and the grid is in pivot mode, automatically calculated totals will appear within the Pivot Column Groups, in the position specified.     */
    @Input() public pivotColumnGroupTotals: string | undefined = undefined;
    /** When set and the grid is in pivot mode, automatically calculated totals will appear for each value column in the position specified.     */
    @Input() public pivotRowTotals: string | undefined = undefined;
    /** If `true`, the grid will not swap in the grouping column when pivoting. Useful if pivoting using Server Side Row Model or Viewport Row Model and you want full control of all columns including the group column. Default: `false`     */
    @Input() public pivotSuppressAutoColumn: boolean | undefined = undefined;
    /** When enabled, pivot column groups will appear 'fixed', without the ability to expand and collapse the column groups. Default: `false`     */
    @Input() public suppressExpandablePivotGroups: boolean | undefined = undefined;
    /** If `true`, then row group, pivot and value aggregation will be read-only from the GUI. The grid will display what values are used for each, but will not allow the user to change the selection. Default: `false`     */
    @Input() public functionsReadOnly: boolean | undefined = undefined;
    /** A map of 'function name' to 'function' for custom aggregation functions.     */
    @Input() public aggFuncs: { [key: string]: IAggFunc; } | undefined = undefined;
    /** When `true`, column headers won't include the `aggFunc` name, e.g. `'sum(Bank Balance)`' will just be `'Bank Balance'`. Default: `false`     */
    @Input() public suppressAggFuncInHeader: boolean | undefined = undefined;
    /** When `true`, the aggregations won't be computed for the root node of the grid. Default: `false`     */
    @Input() public suppressAggAtRootLevel: boolean | undefined = undefined;
    /** When using change detection, only the updated column will be re-aggregated. Default: `false`     */
    @Input() public aggregateOnlyChangedColumns: boolean | undefined = undefined;
    /** Set to `true` so that aggregations are not impacted by filtering. Default: `false`     */
    @Input() public suppressAggFilteredOnly: boolean | undefined = undefined;
    /** Set to `true` to omit the value Column header when there is only a single value column. Default: `false`     */
    @Input() public removePivotHeaderRowWhenSingleValueColumn: boolean | undefined = undefined;
    /** Set to `true` to enable Row Animation. Default: `false`     */
    @Input() public animateRows: boolean | undefined = undefined;
    /** Set to `true` to have cells flash after data changes. Default: `false`     */
    @Input() public enableCellChangeFlash: boolean | undefined = undefined;
    /** To be used in combination with `enableCellChangeFlash`, this configuration will set the delay in milliseconds of how long a cell should remain in its "flashed" state.
     * Default: `500`     */
    @Input() public cellFlashDelay: number | undefined = undefined;
    /** To be used in combination with `enableCellChangeFlash`, this configuration will set the delay in milliseconds of how long the "flashed" state animation takes to fade away after the timer set by `cellFlashDelay` has completed.
     * Default: `1000`     */
    @Input() public cellFadeDelay: number | undefined = undefined;
    /** Switch between layout options: `normal`, `autoHeight`, `print`.
     * Default: `normal`     */
    @Input() public domLayout: 'normal' | 'autoHeight' | 'print' | undefined = undefined;
    /** When `true`, the order of rows and columns in the DOM are consistent with what is on screen. Default: `false`     */
    @Input() public ensureDomOrder: boolean | undefined = undefined;
    /** Set to `true` to operate the grid in RTL (Right to Left) mode. Default: `false`     */
    @Input() public enableRtl: boolean | undefined = undefined;
    /** Set to `true` so that the grid doesn't virtualise the columns. For example, if you have 100 columns, but only 10 visible due to scrolling, all 100 will always be rendered. Default: `false`     */
    @Input() public suppressColumnVirtualisation: boolean | undefined = undefined;
    /** By default the grid has a limit of rendering a maximum of 500 rows at once (remember the grid only renders rows you can see, so unless your display shows more than 500 rows without vertically scrolling this will never be an issue).
     * <br />**This is only relevant if you are manually setting `rowBuffer` to a high value (rendering more rows than can be seen) or if your grid height is able to display more than 500 rows at once.**
     * Default: `false`     */
    @Input() public suppressMaxRenderedRowRestriction: boolean | undefined = undefined;
    /** Set to `true` so that the grid doesn't virtualise the rows. For example, if you have 100 rows, but only 10 visible due to scrolling, all 100 will always be rendered. Default: `false`     */
    @Input() public suppressRowVirtualisation: boolean | undefined = undefined;
    /** Set to `true` to enable Managed Row Dragging. Default: `false`     */
    @Input() public rowDragManaged: boolean | undefined = undefined;
    /** Set to `true` to suppress row dragging. Default: `false`     */
    @Input() public suppressRowDrag: boolean | undefined = undefined;
    /** Set to `true` to suppress moving rows while dragging the `rowDrag` waffle. This option highlights the position where the row will be placed and it will only move the row on mouse up. Default: `false`     */
    @Input() public suppressMoveWhenRowDragging: boolean | undefined = undefined;
    /** Set to `true` to enable clicking and dragging anywhere on the row without the need for a drag handle. Default: `false`     */
    @Input() public rowDragEntireRow: boolean | undefined = undefined;
    /** Set to `true` to enable dragging multiple rows at the same time. Default: `false`     */
    @Input() public rowDragMultiRow: boolean | undefined = undefined;
    /** Provide your own cell renderer component to use for full width rows.
     * See [Full Width Rows](https://www.ag-grid.com/javascript-data-grid/full-width-rows/) for framework specific implementation details.     */
    @Input() public fullWidthCellRenderer: any = undefined;
    /** @deprecated As of v27, use `fullWidthCellRenderer` for framework components too.     */
    @Input() public fullWidthCellRendererFramework: any = undefined;
    /** Customise the parameters provided to the `fullWidthCellRenderer` component.     */
    @Input() public fullWidthCellRendererParams: any = undefined;
    /** Set to `true` to have the detail grid embedded in the master grid's container and so link their horizontal scrolling.     */
    @Input() public embedFullWidthRows: boolean | undefined = undefined;
    /** @deprecated     */
    @Input() public deprecatedEmbedFullWidthRows: boolean | undefined = undefined;
    /** Specifies how the results of row grouping should be displayed.
     * 
     *  The options are:
     * 
     * - `'singleColumn'`: single group column automatically added by the grid.
     * - `'multipleColumns'`: a group column per row group is added automatically.
     * - `'groupRows'`: group rows are automatically added instead of group columns.
     * - `'custom'`: informs the grid that group columns will be provided.     */
    @Input() public groupDisplayType: RowGroupingDisplayType | undefined = undefined;
    /** If grouping, set to the number of levels to expand by default, e.g. `0` for none, `1` for first level only, etc. Set to `-1` to expand everything. Default: `0`     */
    @Input() public groupDefaultExpanded: number | undefined = undefined;
    /** Allows specifying the group 'auto column' if you are not happy with the default. If grouping, this column definition is included as the first column in the grid. If not grouping, this column is not included.     */
    @Input() public autoGroupColumnDef: ColDef | undefined = undefined;
    /** When `true`, preserves the current group order when sorting on non-group columns. Default: `false`     */
    @Input() public groupMaintainOrder: boolean | undefined = undefined;
    /** When `true`, if you select a group, the children of the group will also be selected. Default: `false`     */
    @Input() public groupSelectsChildren: boolean | undefined = undefined;
    /** Set to determine whether filters should be applied on aggregated group values. Default: `false`     */
    @Input() public groupAggFiltering: boolean | IsRowFilterable | undefined = undefined;
    /** If grouping, this controls whether to show a group footer when the group is expanded.
     * If `true`, then by default, the footer will contain aggregate data (if any) when shown and the header will be blank.
     * When closed, the header will contain the aggregate data regardless of this setting (as the footer is hidden anyway).
     * This is handy for 'total' rows, that are displayed below the data when the group is open, and alongside the group when it is closed.
     * Default: `false`     */
    @Input() public groupIncludeFooter: boolean | undefined = undefined;
    /** Set to `true` to show a 'grand total' group footer across all groups. Default: `false`     */
    @Input() public groupIncludeTotalFooter: boolean | undefined = undefined;
    /** If `true`, and showing footer, aggregate data will always be displayed at both the header and footer levels. This stops the possibly undesirable behaviour of the header details 'jumping' to the footer on expand. Default: `false`     */
    @Input() public groupSuppressBlankHeader: boolean | undefined = undefined;
    /** If using `groupSelectsChildren`, then only the children that pass the current filter will get selected. Default: `false`     */
    @Input() public groupSelectsFiltered: boolean | undefined = undefined;
    /** Shows the open group in the group column for non-group rows. Default: `false`     */
    @Input() public showOpenedGroup: boolean | undefined = undefined;
    /** Set to `true` to collapse groups that only have one child.     */
    @Input() public groupRemoveSingleChildren: boolean | undefined = undefined;
    /** Set to `true` to collapse lowest level groups that only have one child. Default: `false`     */
    @Input() public groupRemoveLowestSingleChildren: boolean | undefined = undefined;
    /** Set to `true` to hide parents that are open. When used with multiple columns for showing groups, it can give a more pleasing user experience. Default: `false`     */
    @Input() public groupHideOpenParents: boolean | undefined = undefined;
    /** When to show the 'row group panel' (where you drag rows to group) at the top. Default: `never`     */
    @Input() public rowGroupPanelShow: string | undefined = undefined;
    /** Provide the Cell Renderer to use when `groupDisplayType = 'groupRows'`.
     * See [Group Row Cell Renderer](https://www.ag-grid.com/javascript-data-grid/grouping-group-rows/#providing-cell-renderer) for framework specific implementation details.     */
    @Input() public groupRowRenderer: any = undefined;
    /** @deprecated As of v27, use `groupRowRenderer` for framework components too.     */
    @Input() public groupRowRendererFramework: any = undefined;
    /** Customise the parameters provided to the `groupRowRenderer` component.     */
    @Input() public groupRowRendererParams: any = undefined;
    /** By default, when a column is un-grouped, i.e. using the Row Group Panel, it is made visible in the grid. This property stops the column becoming visible again when un-grouping. Default: `false`     */
    @Input() public suppressMakeColumnVisibleAfterUnGroup: boolean | undefined = undefined;
    /** Set to `true` to enable the Grid to work with Tree Data. You must also implement the `getDataPath(data)` callback.     */
    @Input() public treeData: boolean | undefined = undefined;
    /** @deprecated - this is now groupRowRendererParams.innerRenderer     */
    @Input() public groupRowInnerRenderer: any = undefined;
    /** @deprecated - this is now groupRowRendererParams.innerRenderer     */
    @Input() public groupRowInnerRendererFramework: any = undefined;
    /** @deprecated - Use groupDisplayType = 'multipleColumns' instead     */
    @Input() public groupMultiAutoColumn: boolean | undefined = undefined;
    /** @deprecated - Use groupDisplayType = 'groupRows' instead     */
    @Input() public groupUseEntireRow: boolean | undefined = undefined;
    /** @deprecated - Use groupDisplayType = 'custom' instead     */
    @Input() public groupSuppressAutoColumn: boolean | undefined = undefined;
    /** @deprecated - no longer needed, transaction updates keep group state     */
    @Input() public rememberGroupStateWhenNewData: boolean | undefined = undefined;
    /** Data to be displayed as pinned top rows in the grid.     */
    @Input() public pinnedTopRowData: any[] | undefined = undefined;
    /** Data to be displayed as pinned bottom rows in the grid.     */
    @Input() public pinnedBottomRowData: any[] | undefined = undefined;
    /** Sets the row model type. Default: `clientSide`     */
    @Input() public rowModelType: 'clientSide' | 'infinite' | 'viewport' | 'serverSide' | undefined = undefined;
    /** Set the data to be displayed as rows in the grid.     */
    @Input() public rowData: any[] | null | undefined = undefined;
    /** @deprecated Immutable Data is on by default when grid callback getRowId() is implemented
         * Enables Immutable Data mode, for compatibility with immutable stores. Default: `false`     */
    @Input() public immutableData: boolean | undefined = undefined;
    /** How many milliseconds to wait before executing a batch of async transactions.     */
    @Input() public asyncTransactionWaitMillis: number | undefined = undefined;
    /** Prevents Transactions changing sort, filter, group or pivot state when transaction only contains updates. Default: `false`     */
    @Input() public suppressModelUpdateAfterUpdateTransaction: boolean | undefined = undefined;
    /** @deprecated     */
    @Input() public deltaRowDataMode: boolean | undefined = undefined;
    /** @deprecated use asyncTransactionWaitMillis instead     */
    @Input() public batchUpdateWaitMillis: number | undefined = undefined;
    /** Provide the datasource for infinite scrolling.     */
    @Input() public datasource: IDatasource | undefined = undefined;
    /** How many extra blank rows to display to the user at the end of the dataset, which sets the vertical scroll and then allows the grid to request viewing more rows of data.
     * Default: `1`     */
    @Input() public cacheOverflowSize: number | undefined = undefined;
    /** How many extra blank rows to display to the user at the end of the dataset, which sets the vertical scroll and then allows the grid to request viewing more rows of data.
     * Default: `1`     */
    @Input() public infiniteInitialRowCount: number | undefined = undefined;
    /** Whether to use Full Store or Partial Store for storing rows. Default: `full`     */
    @Input() public serverSideStoreType: ServerSideStoreType | undefined = undefined;
    /** How many rows for each block in the store, i.e. how many rows returned from the server at a time.
     * Default: `100`     */
    @Input() public cacheBlockSize: number | undefined = undefined;
    /** How many blocks to keep in the store. Default is no limit, so every requested block is kept. Use this if you have memory concerns, and blocks that were least recently viewed will be purged when the limit is hit. The grid will additionally make sure it has all the blocks needed to display what is currently visible, in case this property is set to a low value.     */
    @Input() public maxBlocksInCache: number | undefined = undefined;
    /** How many requests to hit the server with concurrently. If the max is reached, requests are queued.
     * Set to `-1` for no maximum restriction on requests.
     * Default: `2`     */
    @Input() public maxConcurrentDatasourceRequests: number | undefined = undefined;
    /** How many milliseconds to wait before loading a block. Useful when scrolling over many rows, spanning many Partial Store blocks, as it prevents blocks loading until scrolling has settled.     */
    @Input() public blockLoadDebounceMillis: number | undefined = undefined;
    /** When enabled, closing group rows will remove children of that row. Next time the row is opened, child rows will be read from the datasource again. This property only applies when there is Row Grouping. Default: `false`     */
    @Input() public purgeClosedRowNodes: boolean | undefined = undefined;
    /** Provide the `serverSideDatasource` for server side row model.     */
    @Input() public serverSideDatasource: IServerSideDatasource | undefined = undefined;
    /** When enabled, always refreshes top level groups regardless of which column was sorted. This property only applies when there is Row Grouping. Default: `false`     */
    @Input() public serverSideSortingAlwaysResets: boolean | undefined = undefined;
    /** When enabled, always refreshes stores after filter has changed. Used by Full Store only, to allow Server-Side Filtering. Default: `false`     */
    @Input() public serverSideFilteringAlwaysResets: boolean | undefined = undefined;
    /** @deprecated     */
    @Input() public suppressEnterpriseResetOnNewColumns: boolean | undefined = undefined;
    /** To use the viewport row model you need to provide the grid with a `viewportDatasource`.     */
    @Input() public viewportDatasource: IViewportDatasource | undefined = undefined;
    /** When using viewport row model, sets the page size for the viewport.     */
    @Input() public viewportRowModelPageSize: number | undefined = undefined;
    /** When using viewport row model, sets the buffer size for the viewport.     */
    @Input() public viewportRowModelBufferSize: number | undefined = undefined;
    /** Set to `true` to always show the horizontal scrollbar. Default: `false`     */
    @Input() public alwaysShowHorizontalScroll: boolean | undefined = undefined;
    /** Set to `true` to always show the vertical scrollbar. Default: `false`     */
    @Input() public alwaysShowVerticalScroll: boolean | undefined = undefined;
    /** Set to `true` to debounce the vertical scrollbar. Can provide smoother scrolling on slow machines. Default: `false`     */
    @Input() public debounceVerticalScrollbar: boolean | undefined = undefined;
    /** Set to `true` to never show the horizontal scroll. This is useful if the grid is aligned with another grid and will scroll when the other grid scrolls. (Should not be used in combination with `alwaysShowHorizontalScroll`.) Default: `false`     */
    @Input() public suppressHorizontalScroll: boolean | undefined = undefined;
    /** When `true`, the grid will not scroll to the top when new row data is provided. Use this if you don't want the default behaviour of scrolling to the top every time you load new data. Default: `false`     */
    @Input() public suppressScrollOnNewData: boolean | undefined = undefined;
    /** When `true`, the grid will not allow mousewheel / touchpad scroll when popup elements are present. Default: `false`     */
    @Input() public suppressScrollWhenPopupsAreOpen: boolean | undefined = undefined;
    /** When `true`, the grid will not use animation frames when drawing rows while scrolling. Use this if the grid is working fast enough that you don't need animation frames and you don't want the grid to flicker. Default: `false`     */
    @Input() public suppressAnimationFrame: boolean | undefined = undefined;
    /** If `true`, middle clicks will result in `click` events for cells and rows. Otherwise the browser will use middle click to scroll the grid.<br />**Note:** Not all browsers fire `click` events with the middle button. Most will fire only `mousedown` and `mouseup` events, which can be used to focus a cell, but will not work to call the `onCellClicked` function. Default: `false`     */
    @Input() public suppressMiddleClickScrolls: boolean | undefined = undefined;
    /** If `true`, mouse wheel events will be passed to the browser. Useful if your grid has no vertical scrolls and you want the mouse to scroll the browser page. Default: `false`     */
    @Input() public suppressPreventDefaultOnMouseWheel: boolean | undefined = undefined;
    /** Tell the grid how wide in pixels the scrollbar is, which is used in grid width calculations. Set only if using non-standard browser-provided scrollbars, so the grid can use the non-standard size in its calculations.     */
    @Input() public scrollbarWidth: number | undefined = undefined;
    /** Type of Row Selection: `single`, `multiple`.     */
    @Input() public rowSelection: string | undefined = undefined;
    /** Set to `true` to allow multiple rows to be selected using single click. Default: `false`     */
    @Input() public rowMultiSelectWithClick: boolean | undefined = undefined;
    /** If `true`, rows will not be deselected if you hold down `Ctrl` and click the row or press `Space`. Default: `false`     */
    @Input() public suppressRowDeselection: boolean | undefined = undefined;
    /** If `true`, row selection won't happen when rows are clicked. Use when you only want checkbox selection. Default: `false`     */
    @Input() public suppressRowClickSelection: boolean | undefined = undefined;
    /** @deprecated This property has been deprecated. Use `suppressCellFocus` instead.
         */
    @Input() public suppressCellSelection: boolean | undefined = undefined;
    /** If `true`, cells won't be focusable. This means keyboard navigation will be disabled for grid cells, but remain enabled in other elements of the grid such as column headers, floating filters, tool panels. Default: `false`     */
    @Input() public suppressCellFocus: boolean | undefined = undefined;
    /** If `true`, only a single range can be selected. Default: `false`     */
    @Input() public suppressMultiRangeSelection: boolean | undefined = undefined;
    /** Set to `true` to be able to select the text within cells.
     * 
     *     **Note:** When this is set to `true`, the clipboard service is disabled.
     * Default: `false`     */
    @Input() public enableCellTextSelection: boolean | undefined = undefined;
    /** Set to `true` to enable Range Selection. Default: `false`     */
    @Input() public enableRangeSelection: boolean | undefined = undefined;
    /** Set to `true` to enable the Range Handle. Default: `false`     */
    @Input() public enableRangeHandle: boolean | undefined = undefined;
    /** Set to `true` to enable the Fill Handle. Default: `false`     */
    @Input() public enableFillHandle: boolean | undefined = undefined;
    /** Set to `'x'` to force the fill handle direction to horizontal, or set to `'y'` to force the fill handle direction to vertical. Default: `xy`     */
    @Input() public fillHandleDirection: string | undefined = undefined;
    /** Set this to `true` to prevent cell values from being cleared when the Range Selection is reduced by the Fill Handle. Default: `false`     */
    @Input() public suppressClearOnFillReduction: boolean | undefined = undefined;
    /** Array defining the order in which sorting occurs (if sorting is enabled). Values can be `'asc'`, `'desc'` or `null`. For example: `sortingOrder: ['asc', 'desc']`. Default: `[null, 'asc', 'desc']`     */
    @Input() public sortingOrder: ('asc' | 'desc' | null)[] | undefined = undefined;
    /** Set to `true` to specify that the sort should take accented characters into account. If this feature is turned on the sort will be slower. Default: `false`     */
    @Input() public accentedSort: boolean | undefined = undefined;
    /** Set to `true` to show the 'no sort' icon. Default: `false`     */
    @Input() public unSortIcon: boolean | undefined = undefined;
    /** Set to `true` to suppress multi-sort when the user shift-clicks a column header. Default: `false`     */
    @Input() public suppressMultiSort: boolean | undefined = undefined;
    /** Set to `true` to always multi-sort when the user clicks a column header, regardless of key presses. Default: `false`     */
    @Input() public alwaysMultiSort: boolean | undefined = undefined;
    /** Set to `'ctrl'` to have multi sorting work using the `Ctrl` (or `Command ⌘` for Mac) key.     */
    @Input() public multiSortKey: string | undefined = undefined;
    /** Set to `true` to suppress sorting of un-sorted data to match original row data. Default: `false`     */
    @Input() public suppressMaintainUnsortedOrder: boolean | undefined = undefined;
    /** Icons to use inside the grid instead of the grid's default icons.     */
    @Input() public icons: { [key: string]: Function | string; } | undefined = undefined;
    /** Default row height in pixels. Default: `25`     */
    @Input() public rowHeight: number | undefined = undefined;
    /** The style properties to apply to all rows. Set to an object of key (style names) and values (style values)     */
    @Input() public rowStyle: RowStyle | undefined = undefined;
    /** CSS class(es) for all rows. Provide either a string (class name) or array of strings (array of class names).     */
    @Input() public rowClass: string | string[] | undefined = undefined;
    /** Rules which can be applied to include certain CSS classes.     */
    @Input() public rowClassRules: RowClassRules | undefined = undefined;
    /** Set to `true` to not highlight rows by adding the `ag-row-hover` CSS class. Default: `false`     */
    @Input() public suppressRowHoverHighlight: boolean | undefined = undefined;
    /** Uses CSS `top` instead of CSS `transform` for positioning rows. Useful if the transform function is causing issues such as used in row spanning. Default: `false`     */
    @Input() public suppressRowTransform: boolean | undefined = undefined;
    /** Set to `true` to highlight columns by adding the `ag-column-hover` CSS class. Default: `false`     */
    @Input() public columnHoverHighlight: boolean | undefined = undefined;
    @Input() public deltaSort: boolean | undefined = undefined;
    @Input() public treeDataDisplayType: TreeDataDisplayType | undefined = undefined;
    @Input() public angularCompileRows: boolean | undefined = undefined;
    @Input() public angularCompileFilters: boolean | undefined = undefined;
    @Input() public functionsPassive: boolean | undefined = undefined;
    @Input() public enableGroupEdit: boolean | undefined = undefined;
    /** For customising the context menu.     */
    @Input() public getContextMenuItems: GetContextMenuItems | undefined = undefined;
    /** For customising the main 'column header' menu.     */
    @Input() public getMainMenuItems: GetMainMenuItems | undefined = undefined;
    /** Allows user to process popups after they are created. Applications can use this if they want to, for example, reposition the popup.     */
    @Input() public postProcessPopup: ((params: PostProcessPopupParams) => void) | undefined = undefined;
    /** Allows you to process cells for the clipboard. Handy if for example you have `Date` objects that need to have a particular format if importing into Excel.     */
    @Input() public processCellForClipboard: ((params: ProcessCellForExportParams) => any) | undefined = undefined;
    /** Allows you to process header values for the clipboard.     */
    @Input() public processHeaderForClipboard: ((params: ProcessHeaderForExportParams) => any) | undefined = undefined;
    /** Allows you to process group header values for the clipboard.     */
    @Input() public processGroupHeaderForClipboard: ((params: ProcessGroupHeaderForExportParams) => any) | undefined = undefined;
    /** Allows you to process cells from the clipboard. Handy if for example you have number fields, and want to block non-numbers from getting into the grid.     */
    @Input() public processCellFromClipboard: ((params: ProcessCellForExportParams) => any) | undefined = undefined;
    /** Allows you to get the data that would otherwise go to the clipboard. To be used when you want to control the 'copy to clipboard' operation yourself.     */
    @Input() public sendToClipboard: ((params: SendToClipboardParams) => void) | undefined = undefined;
    /** Allows complete control of the paste operation, including cancelling the operation (so nothing happens) or replacing the data with other data.     */
    @Input() public processDataFromClipboard: ((params: ProcessDataFromClipboardParams) => string[][] | null) | undefined = undefined;
    /** Grid calls this method to know if an external filter is present.     */
    @Input() public isExternalFilterPresent: ((params: IsExternalFilterPresentParams) => boolean) | undefined = undefined;
    /** Should return `true` if external filter passes, otherwise `false`.     */
    @Input() public doesExternalFilterPass: ((node: RowNode) => boolean) | undefined = undefined;
    /** Callback to be used to customise the chart toolbar items.     */
    @Input() public getChartToolbarItems: GetChartToolbarItems | undefined = undefined;
    /** Callback to enable displaying the chart in an alternative chart container.     */
    @Input() public createChartContainer: ((params: ChartRefParams) => void) | undefined = undefined;
    /** Allows overriding the default behaviour for when user hits navigation (arrow) key when a header is focused. Return the next Header position to navigate to or `null` to stay on current header.     */
    @Input() public navigateToNextHeader: ((params: NavigateToNextHeaderParams) => (HeaderPosition | null)) | undefined = undefined;
    /** Allows overriding the default behaviour for when user hits `Tab` key when a header is focused. Return the next Header position to navigate to or `null` to stay on current header.     */
    @Input() public tabToNextHeader: ((params: TabToNextHeaderParams) => (HeaderPosition | null)) | undefined = undefined;
    /** Allows overriding the default behaviour for when user hits navigation (arrow) key when a cell is focused. Return the next Cell position to navigate to or `null` to stay on current cell.     */
    @Input() public navigateToNextCell: ((params: NavigateToNextCellParams) => (CellPosition | null)) | undefined = undefined;
    /** Allows overriding the default behaviour for when user hits `Tab` key when a cell is focused. Return the next Cell position to navigate to or null to stay on current cell.     */
    @Input() public tabToNextCell: ((params: TabToNextCellParams) => (CellPosition | null)) | undefined = undefined;
    /** @deprecated - Set via `colDef.suppressKeyboardEvent`. If you need this to be set for every column set via the `defaultColDef.suppressKeyboardEvent` property.     */
    @Input() public suppressKeyboardEvent: ((params: SuppressKeyboardEventParams) => boolean) | undefined = undefined;
    /** @deprecated - Use `getLocaleText` instead.     */
    @Input() public localeTextFunc: ((key: string, defaultValue: string, variableValues?: string[]) => string) | undefined = undefined;
    /** A callback for localising text within the grid.     */
    @Input() public getLocaleText: ((params: GetLocaleTextParams) => string) | undefined = undefined;
    /** Allows overriding what `document` is used. Currently used by Drag and Drop (may extend to other places in the future). Use this when you want the grid to use a different `document` than the one available on the global scope. This can happen if docking out components (something which Electron supports)     */
    @Input() public getDocument: (() => Document) | undefined = undefined;
    /** Allows user to format the numbers in the pagination panel, i.e. 'row count' and 'page number' labels. This is for pagination panel only, to format numbers inside the grid's cells (i.e. your data), then use `valueFormatter` in the column definitions.     */
    @Input() public paginationNumberFormatter: ((params: PaginationNumberFormatterParams) => string) | undefined = undefined;
    /** @deprecated - Use `getGroupRowAgg` instead.     */
    @Input() public groupRowAggNodes: ((nodes: RowNode[]) => any) | undefined = undefined;
    /** Callback to use when you need access to more then the current column for aggregation.     */
    @Input() public getGroupRowAgg: ((params: GetGroupRowAggParams) => any) | undefined = undefined;
    /** (Client-side Row Model only) Allows groups to be open by default.     */
    @Input() public isGroupOpenByDefault: ((params: IsGroupOpenByDefaultParams) => boolean) | undefined = undefined;
    /** Allows default sorting of groups.     */
    @Input() public initialGroupOrderComparator: ((params: InitialGroupOrderComparatorParams) => number) | undefined = undefined;
    /** @deprecated - Use `initialGroupOrderComparator` instead     */
    @Input() public defaultGroupOrderComparator: ((nodeA: RowNode, nodeB: RowNode) => number) | undefined = undefined;
    /** @deprecated - Use `processPivotResultColDef` instead
     */
    @Input() public processSecondaryColDef: ((colDef: ColDef) => void) | undefined = undefined;
    /** @deprecated - Use `processPivotResultColGroupDef` instead
     */
    @Input() public processSecondaryColGroupDef: ((colGroupDef: ColGroupDef) => void) | undefined = undefined;
    /** Callback to be used with pivoting, to allow changing the second column definition.     */
    @Input() public processPivotResultColDef: ((colDef: ColDef) => void) | undefined = undefined;
    /** Callback to be used with pivoting, to allow changing the second column group definition.     */
    @Input() public processPivotResultColGroupDef: ((colGroupDef: ColGroupDef) => void) | undefined = undefined;
    /** Callback to be used when working with Tree Data when `treeData = true`.     */
    @Input() public getDataPath: GetDataPath | undefined = undefined;
    /** @deprecated - Use initialGroupOrderComparator instead     */
    @Input() public defaultGroupSortComparator: ((nodeA: RowNode, nodeB: RowNode) => number) | undefined = undefined;
    /** Allows setting the child count for a group row.     */
    @Input() public getChildCount: ((dataItem: any) => number) | undefined = undefined;
    /** Allows providing different params for different levels of grouping.     */
    @Input() public getServerSideStoreParams: ((params: GetServerSideStoreParamsParams) => ServerSideStoreParams) | undefined = undefined;
    /** Allows groups to be open by default.     */
    @Input() public isServerSideGroupOpenByDefault: ((params: IsServerSideGroupOpenByDefaultParams) => boolean) | undefined = undefined;
    /** Allows cancelling transactions.     */
    @Input() public isApplyServerSideTransaction: IsApplyServerSideTransaction | undefined = undefined;
    /** SSRM Tree Data: Allows specifying which rows are expandable.     */
    @Input() public isServerSideGroup: IsServerSideGroup | undefined = undefined;
    /** SSRM Tree Data: Allows specifying group keys.     */
    @Input() public getServerSideGroupKey: GetServerSideGroupKey | undefined = undefined;
    /** Return a business key for the node. If implemented, each row in the DOM will have an attribute `row-id='abc'` where `abc` is what you return as the business key.
     * This is useful for automated testing, as it provides a way for your tool to identify rows based on unique business keys.     */
    @Input() public getBusinessKeyForNode: ((node: RowNode) => string) | undefined = undefined;
<<<<<<< HEAD
    /** @deprecated Use `getRowId` instead - however be aware, `getRowId()` will also set grid option `immutableData=true` 
         * Allows you to set the ID for a particular row node based on the data.     */
=======
    /** @deprecated Use `getRowId` instead - however be aware, `getRowId()` will also set grid option `immutableData=true`
Allows you to set the ID for a particular row node based on the data.
     */
>>>>>>> 2d9946c7
    @Input() public getRowNodeId: GetRowNodeIdFunc | undefined = undefined;
    /** Allows setting the ID for a particular row node based on the data.     */
    @Input() public getRowId: GetRowIdFunc | undefined = undefined;
    /** When enabled, getRowId() callback is implemented and new Row Data is set, the grid will disregard all previous rows and treat the new Row Data as new data. As a consequence, all Row State (eg selection, rendered rows) will be reset.  Default: `false`     */
    @Input() public resetRowDataOnUpdate: boolean | undefined = undefined;
    /** Allows you to process rows after they are created, so you can do final adding of custom attributes etc.     */
    @Input() public processRowPostCreate: ((params: ProcessRowParams) => void) | undefined = undefined;
    /** Callback to be used to determine which rows are selectable. By default rows are selectable, so return `false` to make a row un-selectable.     */
    @Input() public isRowSelectable: IsRowSelectable | undefined = undefined;
    /** Callback to be used with Master Detail to determine if a row should be a master row. If `false` is returned no detail row will exist for this row.     */
    @Input() public isRowMaster: IsRowMaster | undefined = undefined;
    /** Callback to fill values instead of simply copying values or increasing number values using linear progression.     */
    @Input() public fillOperation: ((params: FillOperationParams) => any) | undefined = undefined;
    /** @deprecated Use `postSortRows` instead     */
    @Input() public postSort: ((nodes: RowNode[]) => void) | undefined = undefined;
    /** Callback to perform additional sorting after the grid has sorted the rows.     */
    @Input() public postSortRows: ((params: PostSortRowsParams) => void) | undefined = undefined;
    /** Callback version of property `rowStyle` to set style for each row individually. Function should return an object of CSS values or undefined for no styles.     */
    @Input() public getRowStyle: ((params: RowClassParams) => RowStyle | undefined) | undefined = undefined;
    /** Callback version of property `rowClass` to set class(es) for each row individually. Function should return either a string (class name), array of strings (array of class names) or undefined for no class.     */
    @Input() public getRowClass: ((params: RowClassParams) => string | string[] | undefined) | undefined = undefined;
    /** Callback version of property `rowHeight` to set height for each row individually. Function should return a positive number of pixels, or return `null`/`undefined` to use the default row height.     */
    @Input() public getRowHeight: ((params: RowHeightParams) => number | undefined | null) | undefined = undefined;
    /** @deprecated Use `isFullWidthRow` instead.     */
    @Input() public isFullWidthCell: ((rowNode: RowNode) => boolean) | undefined = undefined;
    /** Tells the grid if this row should be rendered as full width.     */
    @Input() public isFullWidthRow: ((params: IsFullWidthRowParams) => boolean) | undefined = undefined;

    /** The tool panel was hidden or shown. Use `api.isToolPanelShowing()` to get status.     */
    @Output() public toolPanelVisibleChanged: EventEmitter<ToolPanelVisibleChangedEvent> = new EventEmitter<ToolPanelVisibleChangedEvent>();
    /** Paste operation has started.     */
    @Output() public pasteStart: EventEmitter<PasteStartEvent> = new EventEmitter<PasteStartEvent>();
    /** Paste operation has ended.     */
    @Output() public pasteEnd: EventEmitter<PasteEndEvent> = new EventEmitter<PasteEndEvent>();
    /** A column, or group of columns, was hidden / shown.     */
    @Output() public columnVisible: EventEmitter<ColumnVisibleEvent> = new EventEmitter<ColumnVisibleEvent>();
    /** A column, or group of columns, was pinned / unpinned.     */
    @Output() public columnPinned: EventEmitter<ColumnPinnedEvent> = new EventEmitter<ColumnPinnedEvent>();
    /** A column was resized.     */
    @Output() public columnResized: EventEmitter<ColumnResizedEvent> = new EventEmitter<ColumnResizedEvent>();
    /** A column was moved. To find out when the column move is finished you can use the `dragStopped` event below.     */
    @Output() public columnMoved: EventEmitter<ColumnMovedEvent> = new EventEmitter<ColumnMovedEvent>();
    /** A value column was added or removed.     */
    @Output() public columnValueChanged: EventEmitter<ColumnValueChangedEvent> = new EventEmitter<ColumnValueChangedEvent>();
    /** The pivot mode flag was changed.     */
    @Output() public columnPivotModeChanged: EventEmitter<ColumnPivotModeChangedEvent> = new EventEmitter<ColumnPivotModeChangedEvent>();
    /** A pivot column was added, removed or order changed.     */
    @Output() public columnPivotChanged: EventEmitter<ColumnPivotChangedEvent> = new EventEmitter<ColumnPivotChangedEvent>();
    /** A column group was opened / closed.     */
    @Output() public columnGroupOpened: EventEmitter<ColumnGroupOpenedEvent> = new EventEmitter<ColumnGroupOpenedEvent>();
    /** User set new columns.     */
    @Output() public newColumnsLoaded: EventEmitter<NewColumnsLoadedEvent> = new EventEmitter<NewColumnsLoadedEvent>();
    /** The list of grid columns changed.     */
    @Output() public gridColumnsChanged: EventEmitter<GridColumnsChangedEvent> = new EventEmitter<GridColumnsChangedEvent>();
    /** The list of displayed columns changed. This can result from columns open / close, column move, pivot, group, etc.     */
    @Output() public displayedColumnsChanged: EventEmitter<DisplayedColumnsChangedEvent> = new EventEmitter<DisplayedColumnsChangedEvent>();
    /** The list of rendered columns changed (only columns in the visible scrolled viewport are rendered by default).     */
    @Output() public virtualColumnsChanged: EventEmitter<VirtualColumnsChangedEvent> = new EventEmitter<VirtualColumnsChangedEvent>();
    /** Shotgun - gets called when either a) new columns are set or b) `columnApi.setState()` is used, so everything has changed.     */
    @Output() public columnEverythingChanged: EventEmitter<ColumnEverythingChangedEvent> = new EventEmitter<ColumnEverythingChangedEvent>();
    /** Only used by Angular, React and VueJS AG Grid components (not used if doing plain JavaScript).
     * If the grid receives changes due to bound properties, this event fires after the grid has finished processing the change.     */
    @Output() public componentStateChanged: EventEmitter<ComponentStateChangedEvent> = new EventEmitter<ComponentStateChangedEvent>();
    /** Value has changed after editing. This event will not fire if editing was cancelled (eg ESC was pressed).     */
    @Output() public cellValueChanged: EventEmitter<CellValueChangedEvent> = new EventEmitter<CellValueChangedEvent>();
    /** Value has changed after editing. Only fires when doing Read Only Edits, ie `readOnlyEdit=true`.     */
    @Output() public cellEditRequest: EventEmitter<CellEditRequestEvent> = new EventEmitter<CellEditRequestEvent>();
    /** A cell's value within a row has changed. This event corresponds to Full Row Editing only.     */
    @Output() public rowValueChanged: EventEmitter<RowValueChangedEvent> = new EventEmitter<RowValueChangedEvent>();
    /** Editing a cell has started.     */
    @Output() public cellEditingStarted: EventEmitter<CellEditingStartedEvent> = new EventEmitter<CellEditingStartedEvent>();
    /** Editing a cell has stopped.     */
    @Output() public cellEditingStopped: EventEmitter<CellEditingStoppedEvent> = new EventEmitter<CellEditingStoppedEvent>();
    /** Editing a row has started (when row editing is enabled). When row editing, this event will be fired once and `cellEditingStarted` will be fired for each individual cell. Only fires when doing Full Row Editing.     */
    @Output() public rowEditingStarted: EventEmitter<RowEditingStartedEvent> = new EventEmitter<RowEditingStartedEvent>();
    /** Editing a row has stopped (when row editing is enabled). When row editing, this event will be fired once and `cellEditingStopped` will be fired for each individual cell. Only fires when doing Full Row Editing.     */
    @Output() public rowEditingStopped: EventEmitter<RowEditingStoppedEvent> = new EventEmitter<RowEditingStoppedEvent>();
    /** Filter has been opened.     */
    @Output() public filterOpened: EventEmitter<FilterOpenedEvent> = new EventEmitter<FilterOpenedEvent>();
    /** Filter has been modified and applied.     */
    @Output() public filterChanged: EventEmitter<FilterChangedEvent> = new EventEmitter<FilterChangedEvent>();
    /** Filter was modified but not applied. Used when filters have 'Apply' buttons.     */
    @Output() public filterModified: EventEmitter<FilterModifiedEvent> = new EventEmitter<FilterModifiedEvent>();
    /** A chart has been created.     */
    @Output() public chartCreated: EventEmitter<ChartCreated> = new EventEmitter<ChartCreated>();
    /** The data range for the chart has been changed.     */
    @Output() public chartRangeSelectionChanged: EventEmitter<ChartRangeSelectionChanged> = new EventEmitter<ChartRangeSelectionChanged>();
    /** Formatting changes have been made by users through the Format Panel.     */
    @Output() public chartOptionsChanged: EventEmitter<ChartOptionsChanged> = new EventEmitter<ChartOptionsChanged>();
    /** A chart has been destroyed.     */
    @Output() public chartDestroyed: EventEmitter<ChartDestroyed> = new EventEmitter<ChartDestroyed>();
    /** DOM event `keyDown` happened on a cell.     */
    @Output() public cellKeyDown: EventEmitter<CellKeyDownEvent | FullWidthCellKeyDownEvent> = new EventEmitter<CellKeyDownEvent | FullWidthCellKeyDownEvent>();
    /** DOM event `keyPress` happened on a cell.     */
    @Output() public cellKeyPress: EventEmitter<CellKeyPressEvent | FullWidthCellKeyPressEvent> = new EventEmitter<CellKeyPressEvent | FullWidthCellKeyPressEvent>();
    /** The grid has initialised and is ready for most api calls, but may not be fully rendered yet     */
    @Output() public gridReady: EventEmitter<GridReadyEvent> = new EventEmitter<GridReadyEvent>();
    /** Fired the first time data is rendered into the grid. Use this event if you want to auto resize columns based on their contents     */
    @Output() public firstDataRendered: EventEmitter<FirstDataRenderedEvent> = new EventEmitter<FirstDataRenderedEvent>();
    /** The size of the grid `div` has changed. In other words, the grid was resized.     */
    @Output() public gridSizeChanged: EventEmitter<GridSizeChangedEvent> = new EventEmitter<GridSizeChangedEvent>();
    /** Displayed rows have changed. Triggered after sort, filter or tree expand / collapse events.     */
    @Output() public modelUpdated: EventEmitter<ModelUpdatedEvent> = new EventEmitter<ModelUpdatedEvent>();
    /** A row was removed from the DOM, for any reason. Use to clean up resources (if any) used by the row.     */
    @Output() public virtualRowRemoved: EventEmitter<VirtualRowRemovedEvent> = new EventEmitter<VirtualRowRemovedEvent>();
    /** Which rows are rendered in the DOM has changed.     */
    @Output() public viewportChanged: EventEmitter<ViewportChangedEvent> = new EventEmitter<ViewportChangedEvent>();
    /** The body was scrolled horizontally or vertically.     */
    @Output() public bodyScroll: EventEmitter<BodyScrollEvent> = new EventEmitter<BodyScrollEvent>();
    /** Main body of the grid has stopped scrolling, either horizontally or vertically.     */
    @Output() public bodyScrollEnd: EventEmitter<BodyScrollEndEvent> = new EventEmitter<BodyScrollEndEvent>();
    /** When dragging starts. This could be any action that uses the grid's Drag and Drop service, e.g. Column Moving, Column Resizing, Range Selection, Fill Handle, etc.     */
    @Output() public dragStarted: EventEmitter<DragStartedEvent> = new EventEmitter<DragStartedEvent>();
    /** When dragging stops. This could be any action that uses the grid's Drag and Drop service, e.g. Column Moving, Column Resizing, Range Selection, Fill Handle, etc.     */
    @Output() public dragStopped: EventEmitter<DragStoppedEvent> = new EventEmitter<DragStoppedEvent>();
    /** Triggered every time the paging state changes. Some of the most common scenarios for this event to be triggered are:
     * 
     *  - The page size changes.
     *  - The current shown page is changed.
     *  - New data is loaded onto the grid.     */
    @Output() public paginationChanged: EventEmitter<PaginationChangedEvent> = new EventEmitter<PaginationChangedEvent>();
    /** A drag has started, or dragging was already started and the mouse has re-entered the grid having previously left the grid.     */
    @Output() public rowDragEnter: EventEmitter<RowDragEvent> = new EventEmitter<RowDragEvent>();
    /** The mouse has moved while dragging.     */
    @Output() public rowDragMove: EventEmitter<RowDragEvent> = new EventEmitter<RowDragEvent>();
    /** The mouse has left the grid while dragging.     */
    @Output() public rowDragLeave: EventEmitter<RowDragEvent> = new EventEmitter<RowDragEvent>();
    /** The drag has finished over the grid.     */
    @Output() public rowDragEnd: EventEmitter<RowDragEvent> = new EventEmitter<RowDragEvent>();
    /** A row group column was added or removed.     */
    @Output() public columnRowGroupChanged: EventEmitter<ColumnRowGroupChangedEvent> = new EventEmitter<ColumnRowGroupChangedEvent>();
    /** A row group was opened or closed.     */
    @Output() public rowGroupOpened: EventEmitter<RowGroupOpenedEvent> = new EventEmitter<RowGroupOpenedEvent>();
    /** Fired when calling either of the API methods `expandAll()` or `collapseAll()`.     */
    @Output() public expandOrCollapseAll: EventEmitter<ExpandCollapseAllEvent> = new EventEmitter<ExpandCollapseAllEvent>();
    /** The client has set new pinned row data into the grid.     */
    @Output() public pinnedRowDataChanged: EventEmitter<PinnedRowDataChangedEvent> = new EventEmitter<PinnedRowDataChangedEvent>();
    /** The client has set new data into the grid using `api.setRowData()` or by changing the `rowData` bound property.     */
    @Output() public rowDataChanged: EventEmitter<RowDataChangedEvent> = new EventEmitter<RowDataChangedEvent>();
    /** The client has updated data for the grid using `api.applyTransaction(transaction)` or by setting new Row Data and Row ID's are provided (as this results in a transaction underneath the hood).     */
    @Output() public rowDataUpdated: EventEmitter<RowDataUpdatedEvent> = new EventEmitter<RowDataUpdatedEvent>();
    /** Async transactions have been applied. Contains a list of all transaction results.     */
    @Output() public asyncTransactionsFlushed: EventEmitter<AsyncTransactionsFlushed> = new EventEmitter<AsyncTransactionsFlushed>();
    /** Cell is clicked.     */
    @Output() public cellClicked: EventEmitter<CellClickedEvent> = new EventEmitter<CellClickedEvent>();
    /** Cell is double clicked.     */
    @Output() public cellDoubleClicked: EventEmitter<CellDoubleClickedEvent> = new EventEmitter<CellDoubleClickedEvent>();
    /** Cell is focused.     */
    @Output() public cellFocused: EventEmitter<CellFocusedEvent> = new EventEmitter<CellFocusedEvent>();
    /** Mouse entered cell.     */
    @Output() public cellMouseOver: EventEmitter<CellMouseOverEvent> = new EventEmitter<CellMouseOverEvent>();
    /** Mouse left cell.     */
    @Output() public cellMouseOut: EventEmitter<CellMouseOutEvent> = new EventEmitter<CellMouseOutEvent>();
    /** Mouse down on cell.     */
    @Output() public cellMouseDown: EventEmitter<CellMouseDownEvent> = new EventEmitter<CellMouseDownEvent>();
    /** Row is clicked.     */
    @Output() public rowClicked: EventEmitter<RowClickedEvent> = new EventEmitter<RowClickedEvent>();
    /** Row is double clicked.     */
    @Output() public rowDoubleClicked: EventEmitter<RowDoubleClickedEvent> = new EventEmitter<RowDoubleClickedEvent>();
    /** Row is selected or deselected. The event contains the node in question, so call the node's `isSelected()` method to see if it was just selected or deselected.     */
    @Output() public rowSelected: EventEmitter<RowSelectedEvent> = new EventEmitter<RowSelectedEvent>();
    /** Row selection is changed. Use the grid API `getSelectedNodes()` to get the new list of selected nodes.     */
    @Output() public selectionChanged: EventEmitter<SelectionChangedEvent> = new EventEmitter<SelectionChangedEvent>();
    /** Cell is right clicked.     */
    @Output() public cellContextMenu: EventEmitter<CellContextMenuEvent> = new EventEmitter<CellContextMenuEvent>();
    /** A change to range selection has occurred.     */
    @Output() public rangeSelectionChanged: EventEmitter<RangeSelectionChangedEvent> = new EventEmitter<RangeSelectionChangedEvent>();
    /** Sort has changed. The grid also listens for this and updates the model.     */
    @Output() public sortChanged: EventEmitter<SortChangedEvent> = new EventEmitter<SortChangedEvent>();
    @Output() public columnRowGroupChangeRequest: EventEmitter<ColumnRowGroupChangeRequestEvent> = new EventEmitter<ColumnRowGroupChangeRequestEvent>();
    @Output() public columnPivotChangeRequest: EventEmitter<ColumnPivotChangeRequestEvent> = new EventEmitter<ColumnPivotChangeRequestEvent>();
    @Output() public columnValueChangeRequest: EventEmitter<ColumnValueChangeRequestEvent> = new EventEmitter<ColumnValueChangeRequestEvent>();
    @Output() public columnAggFuncChangeRequest: EventEmitter<ColumnAggFuncChangeRequestEvent> = new EventEmitter<ColumnAggFuncChangeRequestEvent>();


    // Enable type coercion for boolean Inputs to support use like 'enableCharts' instead of forcing '[enableCharts]="true"' 
    // https://angular.io/guide/template-typecheck#input-setter-coercion 
    static ngAcceptInputType_suppressMakeColumnVisibleAfterUnGroup: boolean | null | '';
    static ngAcceptInputType_suppressRowClickSelection: boolean | null | '';
    static ngAcceptInputType_suppressCellSelection: boolean | null | '';
    static ngAcceptInputType_suppressCellFocus: boolean | null | '';
    static ngAcceptInputType_suppressHorizontalScroll: boolean | null | '';
    static ngAcceptInputType_alwaysShowHorizontalScroll: boolean | null | '';
    static ngAcceptInputType_alwaysShowVerticalScroll: boolean | null | '';
    static ngAcceptInputType_debug: boolean | null | '';
    static ngAcceptInputType_enableBrowserTooltips: boolean | null | '';
    static ngAcceptInputType_enableCellExpressions: boolean | null | '';
    static ngAcceptInputType_angularCompileRows: boolean | null | '';
    static ngAcceptInputType_angularCompileFilters: boolean | null | '';
    static ngAcceptInputType_groupSuppressAutoColumn: boolean | null | '';
    static ngAcceptInputType_groupSelectsChildren: boolean | null | '';
    static ngAcceptInputType_groupIncludeFooter: boolean | null | '';
    static ngAcceptInputType_groupIncludeTotalFooter: boolean | null | '';
    static ngAcceptInputType_groupUseEntireRow: boolean | null | '';
    static ngAcceptInputType_groupSuppressBlankHeader: boolean | null | '';
    static ngAcceptInputType_suppressMenuHide: boolean | null | '';
    static ngAcceptInputType_suppressRowDeselection: boolean | null | '';
    static ngAcceptInputType_unSortIcon: boolean | null | '';
    static ngAcceptInputType_suppressMultiSort: boolean | null | '';
    static ngAcceptInputType_alwaysMultiSort: boolean | null | '';
    static ngAcceptInputType_singleClickEdit: boolean | null | '';
    static ngAcceptInputType_suppressLoadingOverlay: boolean | null | '';
    static ngAcceptInputType_suppressNoRowsOverlay: boolean | null | '';
    static ngAcceptInputType_suppressAutoSize: boolean | null | '';
    static ngAcceptInputType_skipHeaderOnAutoSize: boolean | null | '';
    static ngAcceptInputType_suppressParentsInRowNodes: boolean | null | '';
    static ngAcceptInputType_suppressColumnMoveAnimation: boolean | null | '';
    static ngAcceptInputType_suppressMovableColumns: boolean | null | '';
    static ngAcceptInputType_suppressFieldDotNotation: boolean | null | '';
    static ngAcceptInputType_enableRangeSelection: boolean | null | '';
    static ngAcceptInputType_enableRangeHandle: boolean | null | '';
    static ngAcceptInputType_enableFillHandle: boolean | null | '';
    static ngAcceptInputType_suppressClearOnFillReduction: boolean | null | '';
    static ngAcceptInputType_deltaSort: boolean | null | '';
    static ngAcceptInputType_suppressTouch: boolean | null | '';
    static ngAcceptInputType_suppressAsyncEvents: boolean | null | '';
    static ngAcceptInputType_allowContextMenuWithControlKey: boolean | null | '';
    static ngAcceptInputType_suppressContextMenu: boolean | null | '';
    static ngAcceptInputType_rememberGroupStateWhenNewData: boolean | null | '';
    static ngAcceptInputType_enableCellChangeFlash: boolean | null | '';
    static ngAcceptInputType_suppressDragLeaveHidesColumns: boolean | null | '';
    static ngAcceptInputType_suppressMiddleClickScrolls: boolean | null | '';
    static ngAcceptInputType_suppressPreventDefaultOnMouseWheel: boolean | null | '';
    static ngAcceptInputType_suppressCopyRowsToClipboard: boolean | null | '';
    static ngAcceptInputType_copyHeadersToClipboard: boolean | null | '';
    static ngAcceptInputType_copyGroupHeadersToClipboard: boolean | null | '';
    static ngAcceptInputType_pivotMode: boolean | null | '';
    static ngAcceptInputType_suppressAggFuncInHeader: boolean | null | '';
    static ngAcceptInputType_suppressColumnVirtualisation: boolean | null | '';
    static ngAcceptInputType_suppressAggAtRootLevel: boolean | null | '';
    static ngAcceptInputType_suppressFocusAfterRefresh: boolean | null | '';
    static ngAcceptInputType_functionsPassive: boolean | null | '';
    static ngAcceptInputType_functionsReadOnly: boolean | null | '';
    static ngAcceptInputType_animateRows: boolean | null | '';
    static ngAcceptInputType_groupSelectsFiltered: boolean | null | '';
    static ngAcceptInputType_groupRemoveSingleChildren: boolean | null | '';
    static ngAcceptInputType_groupRemoveLowestSingleChildren: boolean | null | '';
    static ngAcceptInputType_enableRtl: boolean | null | '';
    static ngAcceptInputType_suppressClickEdit: boolean | null | '';
    static ngAcceptInputType_rowDragEntireRow: boolean | null | '';
    static ngAcceptInputType_rowDragManaged: boolean | null | '';
    static ngAcceptInputType_suppressRowDrag: boolean | null | '';
    static ngAcceptInputType_suppressMoveWhenRowDragging: boolean | null | '';
    static ngAcceptInputType_rowDragMultiRow: boolean | null | '';
    static ngAcceptInputType_enableGroupEdit: boolean | null | '';
    static ngAcceptInputType_embedFullWidthRows: boolean | null | '';
    static ngAcceptInputType_deprecatedEmbedFullWidthRows: boolean | null | '';
    static ngAcceptInputType_suppressPaginationPanel: boolean | null | '';
    static ngAcceptInputType_groupHideOpenParents: boolean | null | '';
    static ngAcceptInputType_groupMultiAutoColumn: boolean | null | '';
    static ngAcceptInputType_pagination: boolean | null | '';
    static ngAcceptInputType_stopEditingWhenGridLosesFocus: boolean | null | '';
    static ngAcceptInputType_paginationAutoPageSize: boolean | null | '';
    static ngAcceptInputType_suppressScrollOnNewData: boolean | null | '';
    static ngAcceptInputType_suppressScrollWhenPopupsAreOpen: boolean | null | '';
    static ngAcceptInputType_purgeClosedRowNodes: boolean | null | '';
    static ngAcceptInputType_cacheQuickFilter: boolean | null | '';
    static ngAcceptInputType_deltaRowDataMode: boolean | null | '';
    static ngAcceptInputType_ensureDomOrder: boolean | null | '';
    static ngAcceptInputType_accentedSort: boolean | null | '';
    static ngAcceptInputType_suppressChangeDetection: boolean | null | '';
    static ngAcceptInputType_valueCache: boolean | null | '';
    static ngAcceptInputType_valueCacheNeverExpires: boolean | null | '';
    static ngAcceptInputType_aggregateOnlyChangedColumns: boolean | null | '';
    static ngAcceptInputType_suppressAnimationFrame: boolean | null | '';
    static ngAcceptInputType_suppressExcelExport: boolean | null | '';
    static ngAcceptInputType_suppressCsvExport: boolean | null | '';
    static ngAcceptInputType_treeData: boolean | null | '';
    static ngAcceptInputType_masterDetail: boolean | null | '';
    static ngAcceptInputType_suppressMultiRangeSelection: boolean | null | '';
    static ngAcceptInputType_enterMovesDownAfterEdit: boolean | null | '';
    static ngAcceptInputType_enterMovesDown: boolean | null | '';
    static ngAcceptInputType_suppressPropertyNamesCheck: boolean | null | '';
    static ngAcceptInputType_rowMultiSelectWithClick: boolean | null | '';
    static ngAcceptInputType_suppressEnterpriseResetOnNewColumns: boolean | null | '';
    static ngAcceptInputType_suppressRowHoverHighlight: boolean | null | '';
    static ngAcceptInputType_suppressRowTransform: boolean | null | '';
    static ngAcceptInputType_suppressClipboardPaste: boolean | null | '';
    static ngAcceptInputType_suppressLastEmptyLineOnPaste: boolean | null | '';
    static ngAcceptInputType_serverSideSortingAlwaysResets: boolean | null | '';
    static ngAcceptInputType_suppressSetColumnStateEvents: boolean | null | '';
    static ngAcceptInputType_suppressColumnStateEvents: boolean | null | '';
    static ngAcceptInputType_enableCharts: boolean | null | '';
    static ngAcceptInputType_deltaColumnMode: boolean | null | '';
    static ngAcceptInputType_suppressMaintainUnsortedOrder: boolean | null | '';
    static ngAcceptInputType_enableCellTextSelection: boolean | null | '';
    static ngAcceptInputType_suppressBrowserResizeObserver: boolean | null | '';
    static ngAcceptInputType_suppressMaxRenderedRowRestriction: boolean | null | '';
    static ngAcceptInputType_excludeChildrenWhenTreeDataFiltering: boolean | null | '';
    static ngAcceptInputType_tooltipMouseTrack: boolean | null | '';
    static ngAcceptInputType_keepDetailRows: boolean | null | '';
    static ngAcceptInputType_paginateChildRows: boolean | null | '';
    static ngAcceptInputType_preventDefaultOnContextMenu: boolean | null | '';
    static ngAcceptInputType_undoRedoCellEditing: boolean | null | '';
    static ngAcceptInputType_allowDragFromColumnsToolPanel: boolean | null | '';
    static ngAcceptInputType_immutableData: boolean | null | '';
    static ngAcceptInputType_immutableColumns: boolean | null | '';
    static ngAcceptInputType_pivotSuppressAutoColumn: boolean | null | '';
    static ngAcceptInputType_suppressExpandablePivotGroups: boolean | null | '';
    static ngAcceptInputType_applyColumnDefOrder: boolean | null | '';
    static ngAcceptInputType_debounceVerticalScrollbar: boolean | null | '';
    static ngAcceptInputType_detailRowAutoHeight: boolean | null | '';
    static ngAcceptInputType_serverSideFilteringAlwaysResets: boolean | null | '';
    static ngAcceptInputType_suppressAggFilteredOnly: boolean | null | '';
    static ngAcceptInputType_showOpenedGroup: boolean | null | '';
    static ngAcceptInputType_suppressClipboardApi: boolean | null | '';
    static ngAcceptInputType_suppressModelUpdateAfterUpdateTransaction: boolean | null | '';
    static ngAcceptInputType_stopEditingWhenCellsLoseFocus: boolean | null | '';
    static ngAcceptInputType_maintainColumnOrder: boolean | null | '';
    static ngAcceptInputType_groupMaintainOrder: boolean | null | '';
    static ngAcceptInputType_columnHoverHighlight: boolean | null | '';
    static ngAcceptInputType_reactUi: boolean | null | '';
    static ngAcceptInputType_suppressReactUi: boolean | null | '';
    static ngAcceptInputType_readOnlyEdit: boolean | null | '';
    static ngAcceptInputType_suppressRowVirtualisation: boolean | null | '';
    static ngAcceptInputType_resetRowDataOnUpdate: boolean | null | '';
    static ngAcceptInputType_removePivotHeaderRowWhenSingleValueColumn: boolean | null | '';
    static ngAcceptInputType_suppressCopySingleCellRanges: boolean | null | '';
    static ngAcceptInputType_groupRowsSticky: boolean | null | '';
    // @END@
}
<|MERGE_RESOLUTION|>--- conflicted
+++ resolved
@@ -910,14 +910,8 @@
     /** Return a business key for the node. If implemented, each row in the DOM will have an attribute `row-id='abc'` where `abc` is what you return as the business key.
      * This is useful for automated testing, as it provides a way for your tool to identify rows based on unique business keys.     */
     @Input() public getBusinessKeyForNode: ((node: RowNode) => string) | undefined = undefined;
-<<<<<<< HEAD
     /** @deprecated Use `getRowId` instead - however be aware, `getRowId()` will also set grid option `immutableData=true` 
          * Allows you to set the ID for a particular row node based on the data.     */
-=======
-    /** @deprecated Use `getRowId` instead - however be aware, `getRowId()` will also set grid option `immutableData=true`
-Allows you to set the ID for a particular row node based on the data.
-     */
->>>>>>> 2d9946c7
     @Input() public getRowNodeId: GetRowNodeIdFunc | undefined = undefined;
     /** Allows setting the ID for a particular row node based on the data.     */
     @Input() public getRowId: GetRowIdFunc | undefined = undefined;
