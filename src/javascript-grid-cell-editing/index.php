--- conflicted
+++ resolved
@@ -400,11 +400,7 @@
     <h3>Editing API</h3>
 
     <p>
-<<<<<<< HEAD
-        There are two api methods for editing, <code>startEditingCell()</code> and <code>stopEditingCell(params)</code>.
-=======
         There are two api methods for editing, <code>startEditingCell()</code> and <code>stopEditing(params)</code>.
->>>>>>> e3c23dea
     </p>
 
     <p>
