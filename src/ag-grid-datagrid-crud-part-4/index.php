--- conflicted
+++ resolved
@@ -395,13 +395,8 @@
     &lt;/button&gt;
 &lt;/div&gt;
 &lt;div&gt;
-<<<<<<< HEAD
     &lt;ag-grid-angular style="width: 100%; height: 500px;"
-                 class="ag-fresh"
-=======
-&lt;ag-grid-angular style="width: 100%; height: 500px;"
-             class="ag-theme-balham"
->>>>>>> 601d9b42
+                 class="ag-theme-balham"
 
                  [columnDefs]="columnDefs"
                  [rowData]="rowData"
@@ -477,7 +472,6 @@
 
         <snippet language="html">
 &lt;div&gt;
-<<<<<<< HEAD
     &lt;div style="display: inline-block"&gt;
         &lt;div style="float: left"&gt;
             Name: &lt;input [(ngModel)]="name"/&gt;
@@ -495,7 +489,7 @@
     &lt;div&gt;
         &lt;button (click)="insertNewResult()"&gt;Insert New Result&lt;/button&gt;
         &lt;ag-grid-angular style="width: 100%; height: 200px;"
-                         class="ag-fresh"
+                         class="ag-theme-balham"
 
                          [columnDefs]="columnDefs"
                          [rowData]="rowData"
@@ -509,35 +503,6 @@
             Save Athlete
         &lt;/button&gt;
     &lt;/div&gt;
-=======
-&lt;div style="display: inline-block"&gt;
-&lt;div style="float: left"&gt;
-    Name: &lt;input [(ngModel)]="name"/&gt;
-&lt;/div&gt;
-&lt;div style="float: left; padding-left: 10px"&gt;
-    Country:
-    &lt;select [(ngModel)]="country"&gt;
-        &lt;option disabled selected&gt;Country...&lt;/option&gt;
-        &lt;option *ngFor="let country of countries" [ngValue]="country"&gt;{{ country.name }}&lt;/option&gt;
-    &lt;/select&gt;
-&lt;/div&gt;
-&lt;/div&gt;
-&lt;div&gt;
-&lt;button (click)="insertNewResult()"&gt;Insert New Result&lt;/button&gt;
-&lt;ag-grid-angular style="width: 100%; height: 200px;"
-                 class="ag-theme-balham"
-
-                 [columnDefs]="columnDefs"
-                 [rowData]="rowData"
-
-                 (gridReady)="onGridReady($event)"
-                 (rowValueChanged)="onRowValueChanged($event)"&gt;
-&lt;/ag-grid-angular&gt;
-&lt;/div&gt;
-&lt;div&gt;
-&lt;button (click)="saveAthlete()" [disabled]="!isValidAthlete()" style="float: right"&gt;Save Athlete&lt;/button&gt;
-&lt;/div&gt;
->>>>>>> 601d9b42
 &lt;/div&gt;
 </snippet>
 
@@ -674,13 +639,8 @@
     &lt;button (click)="deleteSelectedRows()" [disabled]="!rowsSelected()"&gt;Delete Selected Row&lt;/button&gt;
 &lt;/div&gt;
 &lt;div&gt;
-<<<<<<< HEAD
     &lt;ag-grid-angular style="width: 100%; height: 500px;"
-                 class="ag-fresh"
-=======
-&lt;ag-grid-angular style="width: 100%; height: 500px;"
-             class="ag-theme-balham"
->>>>>>> 601d9b42
+                 class="ag-theme-balham"
 
                  [columnDefs]="columnDefs"
                  [rowData]="rowData"
@@ -758,13 +718,8 @@
     &lt;/button&gt;
 &lt;/div&gt;
 &lt;div&gt;
-<<<<<<< HEAD
     &lt;ag-grid-angular style="width: 100%; height: 500px;"
-                 class="ag-fresh"
-=======
-&lt;ag-grid-angular style="width: 100%; height: 500px;"
-             class="ag-theme-balham"
->>>>>>> 601d9b42
+                 class="ag-theme-balham"
 
                  [columnDefs]="columnDefs"
                  [rowData]="rowData"
