<?php
$key = "Getting Started ng2";
$pageTitle = "Angular Datagrid";
$pageDescription = "Demonstrate the best Angular datagrid. Shows and example of a datagrid for using with Angular.";
$pageKeyboards = "Angular Grid";
include '../documentation-main/documentation_header.php';
?>

<div>

    <h1 id="implementing-the-angular-datagrid">Implementing the Angular Datagrid</h1>

    <p>
        If you are building an Angular application then you have the choice between A) using the plain JavaScript version
        of ag-Grid or B) using the ag-Grid Angular Component from the <a href="https://github.com/ceolter/ag-grid-angular">
            ag-grid-angular</a> project. If you use the ag-Grid Angular Component, then the grid's properties, events and API
        will all tie in with the Angular ecosystem. This will make your Angular coding easier.
    </p>

    <note>Please use the github project <a href="https://github.com/ceolter/ag-grid-angular">ag-grid-angular</a>
        for feedback or issue reporting around ag-Grid's support for Angular.</note>

    <h2 id="ag-grid-angular-features">ag-Grid Angular Features</h2>

    <p>
        Every feature of ag-Grid is available when using the ag-Grid Angular Component. The Angular Component wraps
        the functionality of ag-Grid, it doesn't duplicate, so there will be no difference between core ag-Grid and
        Angular ag-Grid when it comes to features.
    </p>

    <h3 id="angular-full-axample">Angular Full Example</h3>

    <p>
        This page goes through the
        <a href="https://github.com/ceolter/ag-grid-angular-example">ag-grid-angular-example</a>
        on Github.</p>

    <p>The example project includes a number of separate grids on a page, with each section demonstrating a different
        feature set:
    <ul>
        <li>A feature rich grid example, demonstrating many of ag-Grid's features using Angular as a wrapper
            <a href="https://github.com/ceolter/ag-grid-angular-example/blob/master/systemjs_aot/app/rich-grid.component.ts" target="_blank" class="fa fa-external-link"> TypeScript</a> <a href="https://github.com/ceolter/ag-grid-angular-example/blob/master/systemjs_aot/app/rich-grid.component.html" target="_blank" class="fa fa-external-link"> html</a>
        </li>
        <li>An example using markup to create a grid
            <a href="https://github.com/ceolter/ag-grid-angular-example/blob/master/systemjs_aot/app/rich-grid-declarative.component.ts" target="_blank" class="fa fa-external-link"> TypeScript</a> <a href="https://github.com/ceolter/ag-grid-angular-example/blob/master/systemjs_aot/app/rich-grid-declarative.component.html" target="_blank" class="fa fa-external-link"> html</a>
        </li>
        <li>A Simple Example, using CellRenderers created from Angular Components
            <a href="https://github.com/ceolter/ag-grid-angular-example/blob/master/systemjs_aot/app/from-component.component.ts" target="_blank" class="fa fa-external-link"> TypeScript</a> <a href="https://github.com/ceolter/ag-grid-angular-example/blob/master/systemjs_aot/app/from-component.component.html" target="_blank" class="fa fa-external-link"> html</a>
        </li>
        <li>A Richer Example, using CellRenderers created from Angular Components, with child components, and two-way binding (parent to child components events)
            <a href="https://github.com/ceolter/ag-grid-angular-example/blob/master/systemjs_aot/app/from-rich.component.ts" target="_blank" class="fa fa-external-link"> TypeScript</a> <a href="https://github.com/ceolter/ag-grid-angular-example/blob/master/systemjs_aot/app/from-rich.component.html" target="_blank" class="fa fa-external-link"> html</a>
        </li>
        <li>A Cell Editor example - one with a popup editor, and another with a numeric editor. Each demonstrates different editor related features
            <a href="https://github.com/ceolter/ag-grid-angular-example/blob/master/systemjs_aot/app/editor-component.component.ts" target="_blank" class="fa fa-external-link"> TypeScript</a> <a href="https://github.com/ceolter/ag-grid-angular-example/blob/master/systemjs_aot/app/editor-component.component.html" target="_blank" class="fa fa-external-link"> html</a>
        </li>
        <li>A Floating Row Renderer Example
            <a href="https://github.com/ceolter/ag-grid-angular-example/blob/master/systemjs_aot/app/floating-row-renderer.component.ts" target="_blank" class="fa fa-external-link"> TypeScript</a> <a href="https://github.com/ceolter/ag-grid-angular-example/blob/master/systemjs_aot/app/floating-row-renderer.component.html" target="_blank" class="fa fa-external-link"> html</a>
        </li>
        <li>A Full Width Renderer Example
            <a href="https://github.com/ceolter/ag-grid-angular-example/blob/master/systemjs_aot/app/full-width-renderer.component.ts" target="_blank" class="fa fa-external-link"> TypeScript</a> <a href="https://github.com/ceolter/ag-grid-angular-example/blob/master/systemjs_aot/app/full-width-renderer.component.html" target="_blank" class="fa fa-external-link"> html</a>
        </li>
        <li>A Group Row Inner Renderer Example
            <a href="https://github.com/ceolter/ag-grid-angular-example/blob/master/systemjs_aot/app/group-row-renderer.component.ts" target="_blank" class="fa fa-external-link"> TypeScript</a> <a href="https://github.com/ceolter/ag-grid-angular-example/blob/master/systemjs_aot/app/group-row-renderer.component.html" target="_blank" class="fa fa-external-link"> html</a>
        </li>
        <li>A Filter Example, with the filter written as a Angular Component
            <a href="https://github.com/ceolter/ag-grid-angular-example/blob/master/systemjs_aot/app/filter-component.component.ts" target="_blank" class="fa fa-external-link"> TypeScript</a> <a href="https://github.com/ceolter/ag-grid-angular-example/blob/master/systemjs_aot/app/filter-component.component.html" target="_blank" class="fa fa-external-link"> html</a>
        </li>
        <li>A Master/Detail Example, with both the Master and the Detail elements being Angular Components
            <ul>
                <li>Master: <a href="https://github.com/ceolter/ag-grid-angular-example/blob/master/systemjs_aot/app/masterdetail-master.component.ts" target="_blank" class="fa fa-external-link"> TypeScript</a> <a href="https://github.com/ceolter/ag-grid-angular-example/blob/master/systemjs_aot/app/masterdetail-master.component.html" target="_blank" class="fa fa-external-link"> html</a></li>
                <li>Detail: <a href="https://github.com/ceolter/ag-grid-angular-example/blob/master/systemjs_aot/app/detail-panel.component.ts" target="_blank" class="fa fa-external-link"> TypeScript</a> <a href="https://github.com/ceolter/ag-grid-angular-example/blob/master/systemjs_aot/app/detail-panel.component.html" target="_blank" class="fa fa-external-link"> html</a></li>
            </ul>
        </li>
    </ul>
    </p>

    <h3 id="dependencies">Dependencies</h3>

    <p>
        In your package.json file, specify dependency on ag-grid AND ag-grid-angular.
        The ag-grid package contains the core ag-grid engine and the ag-grid-angular
        contains the Angular component.
        <pre>"dependencies": {
    ...
<<<<<<< HEAD
    "ag-grid": "8.0.x",
    "ag-grid-ng2": "8.0.x"
=======
    "ag-grid": "7.2.x",
    "ag-grid-angular": "7.2.x"
>>>>>>> 6a320843
}</pre>
    The major and minor versions should match. Every time a new major or minor
    version of ag-Grid is released, the component will also be released. However
    for patch versions, the component will not be released.
    </p>

    <p>You will then be able to access ag-Grid inside your application:</p>

    <pre>import {AgGridModule} from 'ag-grid-angular/main';</pre>

    <p>
        Which you can then use as a dependency inside your module:
    </p>

    <pre>@NgModule({
    imports: [
        BrowserModule,
        AgGridModule.withComponents([...optional Angular Components to be used in the grid....]]),
        ...
})</pre>

    <p>
        You will need to include the CSS for ag-Grid, either directly inside
        your html page, or as part of creating your bundle if bundling. The following
        shows referencing the css from your web page:
    </p>
    <pre>&lt;link href="node_modules/ag-grid/dist/styles/ag-grid.css" rel="stylesheet" />
&lt;link href="node_modules/ag-grid/dist/styles/theme-fresh.css" rel="stylesheet" />
</pre>

    <h2 id="configuring-ag-grid-in-angular">Configuring ag-Grid in Angular</h2>

    <p>You can configure the grid in the following ways through Angular:</p>
    <ul>
        <li><b>Events:</b> All data out of the grid comes through events. These use
            Angular event bindings eg <i>(modelUpdated)="onModelUpdated()"</i>.
            As you interact with the grid, the different events are fixed and
            output text to the console (open the dev tools to see the console).
        </li>
        <li><b>Properties:</b> All the data is provided to the grid as Angular
            bindings. These are bound onto the ag-Grid properties bypassing the
            elements attributes. The values for the bindings come from the parent
            controller.
        </li>
        <li><b>Attributes:</b> When the property is just a simple string value, then
            no binding is necessary, just the value is placed as an attribute
            eg <i>rowHeight="22"</i>. Notice that boolean attributes are defaulted
            to 'true' IF they attribute is provided WITHOUT any value. If the attribute
            is not provided, it is taken as false.
        </li>
        <li><b>Grid API via IDs:</b> The grid in the example is created with an id
            by marking it with <i>#agGrid</i>. This in turn turns into a variable
            which can be used to access the grid's controller. The buttons
            Grid API and Column API buttons use this variable to access the grids
            API (the API's are attributes on the controller).
        </li>
        <li><b>Changing Properties:</b> When a property changes value, AngularJS
            automatically passes the new value onto the grid. This is used in
            the following locations in the "feature rich grid example" above:<br/>
            a) The 'quickFilter' on the top right updates the quick filter of
            the grid.
            b) The 'Show Tool Panel' checkbox has it's value bound to the 'showToolPanel'
            property of the grid.
            c) The 'Refresh Data' generates new data for the grid and updates the
            <i>rowData</i> property.
        </li>
    </ul>

    <p>
        Notice that the grid has it's properties marked as <b>immutable</b>. Hence for
        object properties, the object reference must change for the grid to take impact.
        For example, <i>rowData</i> must be a new list of data for the grid to be
        informed to redraw.
    </p>

    <note>
        Sometimes the gridReady grid event can fire before the Angular component is ready to receive it, so in an Angular
        environment its safer to on you cannot safely rely on <code>AfterViewInit</code> instead before using the API
    </note>

    <h3 id="providing-angular-components-to-ag-grid">Providing Angular Components to ag-Grid</h3>
    <p>In order for ag-Grid to be able to use your Angular Components, you need to provide them in the <strong>top level</strong> module:</p>
<pre>
@NgModule({
imports: [
    BrowserModule,
    FormsModule,
    RouterModule.forRoot(appRoutes),
    AgGridModule.withComponents(
        [
            SquareComponent,
            CubeComponent,
            ...other components
</pre>

    <p>You can then use these components as editors, renderers or filters. For example, to use an Angular Component as a Cell Renderer, you would do the following:</p>
<pre>
let colDefs = [
    {
        headerName: "Square Component",
        field: "value",
        cellRendererFramework: SquareComponent,
        editable:true,
        colId: "square",
        width: 175
    },
    ...other column definitions
]
</pre>
    <p>Please see the relevant sections on <a href="../javascript-grid-cell-rendering/#ng2CellRendering">cellRenderers</a>,
        <a href="../javascript-grid-cell-editing/#ng2CellEditing">cellEditors</a> and
        <a href="../javascript-grid-filtering/#ng2Filtering">filters</a> for configuring and using Angular Components in ag-Grid.</p>

    <p>
        The example has ag-Grid configured through the template in the following ways:
    </p>

    <pre><span class="codeComment">// notice the grid has an id called agGrid, which can be used to call the API</span>
&lt;ag-grid-angular #agGrid style="width: 100%; height: 350px;" class="ag-fresh"

    <span class="codeComment">// items bound to properties on the controller</span>
    [gridOptions]="gridOptions"
    [columnDefs]="columnDefs"
    [showToolPanel]="showToolPanel"
    [rowData]="rowData"

    <span class="codeComment">// boolean values 'turned on'</span>
    enableColResize
    enableSorting
    enableFilter

    <span class="codeComment">// simple values, not bound</span>
    rowHeight="22"
    rowSelection="multiple"

    <span class="codeComment">// event callbacks</span>
    (modelUpdated)="onModelUpdated()"
    (cellClicked)="onCellClicked($event)"
    (cellDoubleClicked)="onCellDoubleClicked($event)">

&lt;/ag-grid-angular></pre>

    <p>
        The above is all you need to get started using ag-Grid in a Angular application. Now would
        be a good time to try it in a simple app and get some data displaying and practice with
        some of the grid settings before moving onto the advanced features of cellRendering
        and custom filtering.
    </p>

    <h4 id="parent_child">Child to Parent Communication</h4>

    <p>There are a variety of ways to manage component communication in Angular (shared service, local variables etc), but you
        often need a simple way to let a "parent" component know that something has happened on a "child" component. In this case
        the simplest route is to use the <code>gridOptions.context</code> to hold a reference to the parent, which the child can then access.</p>

    <pre>
<span class="codeComment">// in the parent component - the component that hosts ag-grid-angular and specifies which angular components to use in the grid</span>
constructor() {
    this.gridOptions = &lt;GridOptions&gt;{
        context: {
            componentParent: this
        }
    };
    this.gridOptions.rowData = this.createRowData();
    this.gridOptions.columnDefs = this.createColumnDefs();
}

<span class="codeComment">// in the child component - the angular components created dynamically in the grid</span>
<span class="codeComment">// the parent component can then be accessed as follows:</span>
this.params.context.componentParent
</pre>

    <p>Note that although we've used <code>componentParent</code> as the property name here it can be anything - the main
        point is that you can use the <code>context</code> mechanism to share information between the components.</p>

    <p>The <span style="font-style: italic">"A Simple Example, using CellRenderers created from Angular Components"</span> above illustrates this in the Child/Parent column:</p>
    <ul>
        <li><a href="https://github.com/ceolter/ag-grid-angular-example/blob/master/systemjs_aot/app/from-component.component.ts" target="_blank" class="fa fa-external-link"> Parent Component</a></li>
        <li><a href="https://github.com/ceolter/ag-grid-angular-example/blob/master/systemjs_aot/app/child-message.component.ts" target="_blank" class="fa fa-external-link"> Child Component</a></li>
    </ul>

    <h3 id="building-bundling">Building & Bundling</h3>
    <p>There are many ways to build and/or bundle an Angular Application. We provide 3 full working examples using
        either SystemJS, Webpack or Angular-CLI as part of the <a href="https://github.com/ceolter/ag-grid-angular-example">ag-grid-angular-example</a> on GitHub.</p>
    <p>We document the main parts of these tools here, but please refer to the examples for more detail.</p>

    <ul>
        <li>
            <a href="/ag-grid-angular-angularcli"> Angular CLI</a>
        </li>
        <li>
            <a href="/ag-grid-angular-webpack"> Webpack</a>
        </li>
        <li>
            <a href="/ag-grid-angular-systemjs"> SystemJS</a>
        </li>
    </ul>

    <h2 id="ag-grid-angular-examples">ag-Grid Angular Examples</h2>
    <h3 id="example-rich-grid-without-components">Example: Rich Grid without Components</h3>
    <p>
        The example below shows a rich configuration of ag-Grid, with no Angular Components.
    </p>
    <show-example example="../ng2-example/index.html?fromDocs=true&example=rich-grid"
                  jsfile="../ng2-example/app/rich-grid.component.ts"
                  html="../ng2-example/app/rich-grid.component.html"
                  exampleHeight="525px"></show-example>

    <h2 id="ng2markup">Creating Grids with Markup</h2>

    <p>You can create Grids either programatically (with pure JavaScript/Typescript/Components), or declare them via declaratively with markup.</p>
    <p>The above section details how to specify the Grid itself. To declare columns you can specify them as follows:</p>

    <h3 id="column-definition">Column Definition</h3>
<pre>
&lt;ag-grid-column headerName="Name" field="name" [width]="150">&lt;/ag-grid-column>
</pre>

    <p>This example declares a simple Column Definition, specifying header name, field and width.</p>

    <h3 id="setting-column-properties">Setting Column Properties</h3>
    <p>There are some simple rules you should follow when setting column properties via Markup:</p>
<pre ng-non-bindable>
<span class="codeComment">// string value</span>
propertyName="String Value"
[propertyName]="'String Value'"
[propertyName]="{{Interpolated Value}}"
[propertyName]="functionCallReturningAString()"

<span class="codeComment">// boolean value</span>
[propertyName]="true|false"
[propertyName]="{{Interpolated Value}}"
[propertyName]="functionCallReturningABoolean()"

<span class="codeComment">// numeric value</span>
[propertyName]="Numeric Value"
[propertyName]="functionCallReturningANumber()"

<span class="codeComment">// function value</span>
[propertyName]="functionName"
[propertyName]="functionCallReturningAFunction()"
</pre>

    <h4 id="setting-a-class-or-a-complex-value">Setting a Class or a Complex Value:</h4>
    <p>You can set a Class or a Complex property in the following way:</p>
<pre>
<span class="codeComment">// return a Class definition for a Filter</span>
[filter]="getSkillFilter()"

private getSkillFilter():any {
    return SkillFilter;
}

<span class="codeComment">// return an Object for filterParams</span>
[filterParams]="getCountryFilterParams()"

private getCountryFilterParams():any {
    return {
        cellRenderer: this.countryCellRenderer,
        cellHeight: 20
    }
}
</pre>

    <h3 id="grouped-column-definition">Grouped Column Definition</h3>
    <p>To specify a Grouped Column, you can nest a column defintion:</p>
<pre ng-non-bindable>
&lt;ag-grid-column headerName="IT Skills">
    &lt;ag-grid-column headerName="Skills" [width]="125" [suppressSorting]="true" [cellRenderer]="skillsCellRenderer" [filter]="getSkillFilter()">&lt;/ag-grid-column>
    &lt;ag-grid-column headerName="Proficiency" field="proficiency" [width]="120" [cellRenderer]="percentCellRenderer" [filter]="getProficiencyFilter()">&lt;/ag-grid-column>
&lt;/ag-grid-column>
</pre>
    <p>In this example we have a parent Column of "IT Skills", with two child columns.</p>

    <h3 id="example-rich-grid-using-markup">Example: Rich Grid using Markup</h3>
    <p>
        The example below shows the same rich grid as the example above, but with configuration done via Markup.
    </p>
    <show-example
            example="../ng2-example/index.html?fromDocs=true&example=rich-grid-declarative"
            jsfile="../ng2-example/app/rich-grid-declarative.component.ts"
            html="../ng2-example/app/rich-grid-declarative.component.html"
            exampleHeight="525px"></show-example>

    <h2 id="cell-rendering-cell-editing-using-angular">Cell Rendering & Cell Editing using Angular</h2>

    <p>
        It is possible to build
        <a href="../javascript-grid-cell-rendering/#ng2CellRendering">cellRenderers</a>,
        <a href="../javascript-grid-cell-editing/#ng2CellEditing">cellEditors</a> and
        <a href="../javascript-grid-filtering/#ng2Filtering">filters</a> using Angular. Doing each of these
        is explained in the section on each.
    </p>

    <p>
        Although it is possible to use Angular for your customisations of ag-Grid, it is not necessary. The grid
        will happily work with both Angular and non-Angular portions (eg cellRenderers in Angular or normal JavaScript).
        If you do use Angular, be aware that you are adding an extra layer of indirection into ag-Grid. ag-Grid's
        internal framework is already highly tuned to work incredibly fast and does not require Angular or anything
        else to make it faster. If you are looking for a lightning fast grid, even if you are using Angular and
        the ag-grid-angular component, consider using plain ag-Grid Components (as explained on the pages for
        rendering etc) inside ag-Grid instead of creating Angular counterparts.
    </p>

    <h2 id="next-steps">Next Steps...</h2>

    <p>
        Now you can go to <a href="../javascript-grid-interfacing-overview/">interfacing</a>
        to learn about accessing all the features of the grid.
    </p>

</div>

<?php include '../documentation-main/documentation_footer.php'; ?><|MERGE_RESOLUTION|>--- conflicted
+++ resolved
@@ -81,14 +81,8 @@
         The ag-grid package contains the core ag-grid engine and the ag-grid-angular
         contains the Angular component.
         <pre>"dependencies": {
-    ...
-<<<<<<< HEAD
     "ag-grid": "8.0.x",
     "ag-grid-ng2": "8.0.x"
-=======
-    "ag-grid": "7.2.x",
-    "ag-grid-angular": "7.2.x"
->>>>>>> 6a320843
 }</pre>
     The major and minor versions should match. Every time a new major or minor
     version of ag-Grid is released, the component will also be released. However
