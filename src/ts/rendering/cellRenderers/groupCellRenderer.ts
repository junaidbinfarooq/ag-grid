--- conflicted
+++ resolved
@@ -1,34 +1,24 @@
+
 import {SvgFactory} from "../../svgFactory";
 import {GridOptionsWrapper} from "../../gridOptionsWrapper";
 import {ExpressionService} from "../../expressionService";
 import {EventService} from "../../eventService";
+import {Constants} from "../../constants";
 import {Utils as _} from "../../utils";
+import {Events} from "../../events";
 import {Autowired, Context} from "../../context/context";
 import {Component} from "../../widgets/component";
-import {ICellRenderer, ICellRendererParams} from "./iCellRenderer";
+import {ICellRenderer} from "./iCellRenderer";
 import {RowNode} from "../../entities/rowNode";
+import {GridApi} from "../../gridApi";
 import {CellRendererService} from "../cellRendererService";
+import {ValueFormatterService} from "../valueFormatterService";
 import {CheckboxSelectionComponent} from "../checkboxSelectionComponent";
 import {ColumnController} from "../../columnController/columnController";
 import {Column} from "../../entities/column";
-import {RefSelector} from "../../widgets/componentAnnotations";
-import {GroupNameInfoParams, GroupValueService} from "../../groupValueService";
+import {QuerySelector, RefSelector} from "../../widgets/componentAnnotations";
 
 let svgFactory = SvgFactory.getInstance();
-
-export interface GroupCellRendererParams extends ICellRendererParams{
-    restrictToOneGroup: boolean,
-    pinned:string,
-    padding:number,
-    suppressPadding:boolean,
-    innerRenderer:any,
-    footerValueGetter:any,
-    suppressCount:boolean,
-    checkbox:any,
-    keyMap:{[id:string]:string},
-    scope:any,
-    actualValue:string
-}
 
 export class GroupCellRenderer extends Component implements ICellRenderer {
 
@@ -45,9 +35,9 @@
     @Autowired('expressionService') private expressionService: ExpressionService;
     @Autowired('eventService') private eventService: EventService;
     @Autowired('cellRendererService') private cellRendererService: CellRendererService;
+    @Autowired('valueFormatterService') private valueFormatterService: ValueFormatterService;
     @Autowired('context') private context: Context;
     @Autowired('columnController') private columnController: ColumnController;
-    @Autowired('groupValueService') private groupValueService: GroupValueService;
 
     @RefSelector('eExpanded') private eExpanded: HTMLElement;
     @RefSelector('eContracted') private eContracted: HTMLElement;
@@ -55,22 +45,13 @@
     @RefSelector('eValue') private eValue: HTMLElement;
     @RefSelector('eChildCount') private eChildCount: HTMLElement;
 
-<<<<<<< HEAD
-    private originalParams: any;
-    private params: GroupCellRendererParams;
-=======
     private params: any;
->>>>>>> 5ae72a0b
     private nodeWasSwapped: boolean;
 
     constructor() {
         super(GroupCellRenderer.TEMPLATE);
     }
 
-<<<<<<< HEAD
-    public init(params: GroupCellRendererParams): void {
-        this.setParams(params);
-=======
     public init(params: any): void {
 
         if (this.gridOptionsWrapper.isGroupHideOpenParents()) {
@@ -79,7 +60,6 @@
             this.nodeWasSwapped = false;
             this.params = params;
         }
->>>>>>> 5ae72a0b
 
         let groupKeyMismatch = this.isGroupKeyMismatch();
         let embeddedRowMismatch = this.embeddedRowMismatch();
@@ -88,21 +68,6 @@
         this.setupComponents();
     }
 
-<<<<<<< HEAD
-    public setParams(params: GroupCellRendererParams): void {
-        if (this.gridOptionsWrapper.isGroupHideOpenParents()) {
-            let rowGroupColumn = this.getRowGroupColumn(params);
-            let nodeToSwapIn = this.isFirstChildOfFirstChild(params.node, rowGroupColumn);
-            this.nodeWasSwapped = _.exists(nodeToSwapIn);
-            if (this.nodeWasSwapped) {
-                let newParams = <any> {};
-                _.assign(newParams, params);
-                newParams.node = nodeToSwapIn;
-                this.params = newParams;
-            } else {
-                this.params = params;
-            }
-=======
     private setupForGroupHideOpenParents(originalParams: any): void {
         let rowGroupColumn = this.getRowGroupColumn(originalParams);
         let nodeToSwapIn = this.isFirstChildOfFirstChild(originalParams.node, rowGroupColumn);
@@ -112,7 +77,6 @@
             _.assign(newParams, originalParams);
             newParams.node = nodeToSwapIn;
             this.params = newParams;
->>>>>>> 5ae72a0b
         } else {
             this.params = originalParams;
         }
@@ -130,23 +94,6 @@
             });
             rowNodePointer = rowNodePointer.parent;
         }
-<<<<<<< HEAD
-        this.setValuesInParams(this.params);
-        this.originalParams = this.params;
-=======
->>>>>>> 5ae72a0b
-    }
-
-    private setValuesInParams(toSetIn: GroupCellRendererParams) {
-        let node:RowNode = toSetIn.node.group ? toSetIn.node : toSetIn.node.parent;
-        let groupNameParams: GroupNameInfoParams = {
-            rowGroupIndex: node.rowGroupIndex,
-            column: toSetIn.column,
-            rowIndex: node.rowIndex,
-            scope: null,
-            keyMap: {}
-        };
-        this.groupValueService.assignToParams(this.params, groupNameParams, node);
     }
 
     private setupComponents(): void {
@@ -309,7 +256,7 @@
 
     private createFooterCell(): void {
         let footerValue: string;
-        let groupName = this.params.value;
+        let groupName = this.getGroupName();
         let footerValueGetter = this.params.footerValueGetter;
         if (footerValueGetter) {
             // params is same as we were given, except we set the value as the item to display
@@ -342,10 +289,17 @@
             columnOfGroupedCol = params.column;
         }
 
+        let groupName = this.getGroupName();
+        let valueFormatted = this.valueFormatterService.formatValue(columnOfGroupedCol, params.node, params.scope, params.rowIndex, groupName);
+
         let groupedColCellRenderer = columnOfGroupedCol.getCellRenderer();
 
         // reuse the params but change the value
         if (typeof groupedColCellRenderer === 'function') {
+            // reuse the params but change the value
+            params.value = groupName;
+            params.valueFormatted = valueFormatted;
+
             let colDefOfGroupedCol = columnOfGroupedCol.getColDef();
             let groupedColCellRendererParams = colDefOfGroupedCol ? colDefOfGroupedCol.cellRendererParams : null;
 
@@ -354,15 +308,11 @@
             if (groupedColCellRendererParams) {
                 _.assign(params, groupedColCellRenderer);
             }
-
-            params.value = this.params.value;
-            params.valueFormatted = this.params.valueFormatted;
-            params.actualValue = this.params.actualValue;
-
             this.cellRendererService.useCellRenderer(colDefOfGroupedCol.cellRenderer, this.eValue, params);
         } else {
-            if (_.exists(this.params.actualValue) && this.params.actualValue !== '') {
-                this.eValue.appendChild(document.createTextNode(this.params.actualValue));
+            let valueToRender = _.exists(valueFormatted) ? valueFormatted : groupName;
+            if (_.exists(valueToRender) && valueToRender !== '') {
+                this.eValue.appendChild(document.createTextNode(valueToRender));
             }
         }
     }
@@ -385,9 +335,24 @@
         this.eChildCount.innerHTML = text;
     }
 
+    private getGroupName(): string {
+        let keyMap = this.params.keyMap;
+        let rowNodeKey = this.params.node.key;
+        if (keyMap && typeof keyMap === 'object') {
+            let valueFromMap = keyMap[rowNodeKey];
+            if (valueFromMap) {
+                return valueFromMap;
+            } else {
+                return rowNodeKey;
+            }
+        } else {
+            return rowNodeKey;
+        }
+    }
+
     private createLeafCell(): void {
-        if (_.exists(this.params.actualValue)) {
-            this.eValue.innerHTML = this.params.actualValue;
+        if (_.exists(this.params.value)) {
+            this.eValue.innerHTML = this.params.value;
         }
     }
 
@@ -442,12 +407,12 @@
     }
 
     private onKeyDown(event: KeyboardEvent): void {
-        // if (_.isKeyPressed(event, Constants.KEY_ENTER)) {
-            // if (! this.params.node.isCellEditable()){
-            //     this.onExpandOrContract();
-            //     event.preventDefault();
-            // }
-        // }
+        if (_.isKeyPressed(event, Constants.KEY_ENTER)) {
+            if (! this.params.node.isCellEditable()){
+                this.onExpandOrContract();
+                event.preventDefault();
+            }
+        }
     }
 
     public onExpandOrContract(): void {
