import {GridOptions} from "./entities/gridOptions";
import {GridOptionsWrapper} from "./gridOptionsWrapper";
import {PaginationController} from "./rowControllers/paginationController";
import {FloatingRowModel} from "./rowControllers/floatingRowModel";
import {SelectionController} from "./selectionController";
import {ColumnController, ColumnApi} from "./columnController/columnController";
import {RowRenderer} from "./rendering/rowRenderer";
import {HeaderRenderer} from "./headerRendering/headerRenderer";
import {FilterManager} from "./filter/filterManager";
import {ValueService} from "./valueService";
import {MasterSlaveService} from "./masterSlaveService";
import {EventService} from "./eventService";
import {GridPanel} from "./gridPanel/gridPanel";
import {GridApi} from "./gridApi";
import {HeaderTemplateLoader} from "./headerRendering/deprecated/headerTemplateLoader";
import {BalancedColumnTreeBuilder} from "./columnController/balancedColumnTreeBuilder";
import {DisplayedGroupCreator} from "./columnController/displayedGroupCreator";
import {ExpressionService} from "./expressionService";
import {TemplateService} from "./templateService";
import {PopupService} from "./widgets/popupService";
import {LoggerFactory} from "./logger";
import {ColumnUtils} from "./columnController/columnUtils";
import {AutoWidthCalculator} from "./rendering/autoWidthCalculator";
import {HorizontalDragService} from "./headerRendering/horizontalDragService";
import {Context} from "./context/context";
import {CsvCreator} from "./csvCreator";
import {GridCore} from "./gridCore";
import {StandardMenuFactory} from "./headerRendering/standardMenu";
import {DragAndDropService} from "./dragAndDrop/dragAndDropService";
import {DragService} from "./dragAndDrop/dragService";
import {SortController} from "./sortController";
import {FocusedCellController} from "./focusedCellController";
import {MouseEventService} from "./gridPanel/mouseEventService";
import {CellNavigationService} from "./cellNavigationService";
import {Utils as _} from "./utils";
import {FilterStage} from "./rowControllers/inMemory/filterStage";
import {SortStage} from "./rowControllers/inMemory/sortStage";
import {FlattenStage} from "./rowControllers/inMemory/flattenStage";
import {FocusService} from "./misc/focusService";
import {CellEditorFactory} from "./rendering/cellEditorFactory";
import {Events} from "./events";
import {VirtualPageRowModel} from "./rowControllers/virtualPagination/virtualPageRowModel";
import {InMemoryRowModel} from "./rowControllers/inMemory/inMemoryRowModel";
import {CellRendererFactory} from "./rendering/cellRendererFactory";
import {CellRendererService} from "./rendering/cellRendererService";
import {ValueFormatterService} from "./rendering/valueFormatterService";
import {AgCheckbox} from "./widgets/agCheckbox";
import {BaseFrameworkFactory} from "./baseFrameworkFactory";
import {IFrameworkFactory} from "./interfaces/iFrameworkFactory";
import {ScrollVisibleService} from "./gridPanel/scrollVisibleService";
import {Downloader} from "./downloader";
import {XmlFactory} from "./xmlFactory";
import {GridSerializer} from "./gridSerializer";
import {StylingService} from "./styling/stylingService";
import {ColumnHoverService} from "./rendering/columnHoverService";
<<<<<<< HEAD
import {VMTurnService} from "./misc/vmTurnService";
=======
import {ComponentProvider} from "./componentProvider";
>>>>>>> 2ff8cbe3

export interface GridParams {
    // used by Web Components
    globalEventListener?: Function;

    // these are used by ng1 only
    $scope?: any;
    $compile?: any;
    quickFilterOnScope?: any;

    // this allows the base frameworks (React, NG2, etc) to provide alternative cellRenderers and cellEditors
    frameworkFactory?: IFrameworkFactory;
}

export class Grid {

    private context: Context;

    private static enterpriseBeans: any[];

    // the default is InMemoryRowModel, which is also used for pagination.
    // the enterprise adds viewport to this list.
    private static RowModelClasses: any = {
        virtual: VirtualPageRowModel,
        pagination: InMemoryRowModel,
        normal: InMemoryRowModel
    };

    public static setEnterpriseBeans(enterpriseBeans: any[], rowModelClasses: any): void {
        this.enterpriseBeans = enterpriseBeans;

        // the enterprise can inject additional row models. this is how it injects the viewportRowModel
        _.iterateObject(rowModelClasses, (key: string, value: any)=> Grid.RowModelClasses[key] = value );
    }

    constructor(eGridDiv: HTMLElement, gridOptions: GridOptions, params?: GridParams) {

        if (!eGridDiv) {
            console.error('ag-Grid: no div element provided to the grid');
        }
        if (!gridOptions) {
            console.error('ag-Grid: no gridOptions provided to the grid');
        }
        
        var rowModelClass = this.getRowModelClass(gridOptions);

        var enterprise = _.exists(Grid.enterpriseBeans);

        var frameworkFactory = params ? params.frameworkFactory : null;
        if (_.missing(frameworkFactory)) {
            frameworkFactory = new BaseFrameworkFactory();
        }

        this.context = new Context({
            overrideBeans: Grid.enterpriseBeans,
            seed: {
                enterprise: enterprise,
                gridOptions: gridOptions,
                eGridDiv: eGridDiv,
                $scope: params ? params.$scope : null,
                $compile: params ? params.$compile : null,
                quickFilterOnScope: params ? params.quickFilterOnScope : null,
                globalEventListener: params ? params.globalEventListener : null,
                frameworkFactory: frameworkFactory
            },
            beans: [ComponentProvider, rowModelClass, CellRendererFactory, HorizontalDragService, HeaderTemplateLoader,
                FloatingRowModel, DragService, DisplayedGroupCreator, EventService, GridOptionsWrapper, SelectionController,
                FilterManager, ColumnController, RowRenderer,
                HeaderRenderer, ExpressionService, BalancedColumnTreeBuilder, CsvCreator, Downloader, XmlFactory,
                GridSerializer, TemplateService, GridPanel, PopupService, ValueService, MasterSlaveService,
                LoggerFactory, ColumnUtils, AutoWidthCalculator, GridApi,
                PaginationController, PopupService, GridCore, StandardMenuFactory,
                DragAndDropService, SortController, ColumnApi, FocusedCellController, MouseEventService,
                CellNavigationService, FilterStage, SortStage, FlattenStage, FocusService,
                CellEditorFactory, CellRendererService, ValueFormatterService, StylingService, ScrollVisibleService,
                ColumnHoverService, VMTurnService],
            components: [
                {componentName: 'AgCheckbox', theClass: AgCheckbox}
            ],
            debug: !!gridOptions.debug
        });

        var eventService = this.context.getBean('eventService');
        var readyEvent = {
            api: gridOptions.api,
            columnApi: gridOptions.columnApi
        };
        eventService.dispatchEvent(Events.EVENT_GRID_READY, readyEvent);

        if (gridOptions.debug) {
            console.log('ag-Grid -> initialised successfully, enterprise = ' + enterprise);
        }
    }

    private getRowModelClass(gridOptions: GridOptions): any {
        var rowModelType = gridOptions.rowModelType;
        if (_.exists(rowModelType)) {
            var rowModelClass = Grid.RowModelClasses[rowModelType];
            if (_.exists(rowModelClass)) {
                return rowModelClass;
            } else {
                console.error('ag-Grid: count not find matching row model for rowModelType ' + rowModelType);
                if (rowModelType==='viewport') {
                    console.error('ag-Grid: rowModelType viewport is only available in ag-Grid Enterprise');
                }
            }
        }
        return InMemoryRowModel;
    };

    public destroy(): void {
        this.context.destroy();
    }

}<|MERGE_RESOLUTION|>--- conflicted
+++ resolved
@@ -53,11 +53,8 @@
 import {GridSerializer} from "./gridSerializer";
 import {StylingService} from "./styling/stylingService";
 import {ColumnHoverService} from "./rendering/columnHoverService";
-<<<<<<< HEAD
 import {VMTurnService} from "./misc/vmTurnService";
-=======
 import {ComponentProvider} from "./componentProvider";
->>>>>>> 2ff8cbe3
 
 export interface GridParams {
     // used by Web Components
@@ -123,8 +120,8 @@
                 globalEventListener: params ? params.globalEventListener : null,
                 frameworkFactory: frameworkFactory
             },
-            beans: [ComponentProvider, rowModelClass, CellRendererFactory, HorizontalDragService, HeaderTemplateLoader,
-                FloatingRowModel, DragService, DisplayedGroupCreator, EventService, GridOptionsWrapper, SelectionController,
+            beans: [rowModelClass, CellRendererFactory, HorizontalDragService, HeaderTemplateLoader, FloatingRowModel, DragService,
+                DisplayedGroupCreator, EventService, GridOptionsWrapper, SelectionController,
                 FilterManager, ColumnController, RowRenderer,
                 HeaderRenderer, ExpressionService, BalancedColumnTreeBuilder, CsvCreator, Downloader, XmlFactory,
                 GridSerializer, TemplateService, GridPanel, PopupService, ValueService, MasterSlaveService,
@@ -133,7 +130,7 @@
                 DragAndDropService, SortController, ColumnApi, FocusedCellController, MouseEventService,
                 CellNavigationService, FilterStage, SortStage, FlattenStage, FocusService,
                 CellEditorFactory, CellRendererService, ValueFormatterService, StylingService, ScrollVisibleService,
-                ColumnHoverService, VMTurnService],
+                ColumnHoverService],
             components: [
                 {componentName: 'AgCheckbox', theClass: AgCheckbox}
             ],
