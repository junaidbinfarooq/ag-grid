--- conflicted
+++ resolved
@@ -6,10 +6,10 @@
 
 include('../includes/mediaHeader.php');
 ?>
-<<<<<<< HEAD
+
 <div style="margin-top:20px;">
     <div class="row">
-        <a style="color:black; text-decoration:none;" href="../ag-grid-blog-14-2-0/"> <h3 style="font-size:40px; text-align:center;font-weight:bold"> What's New in ag-Grid v14.2.0</h3></a>
+        <a style="color:black; text-decoration:none;" href="../ag-grid-blog-14-2-0/"> <h3 style="font-size:30px; text-align:center;font-weight:bold"> What's New in ag-Grid v14.2.0</h3></a>
         <p style="text-align: center;color:grey">by Sophia Lazarova | 14 November 2017</p>
         <a href="../ag-grid-blog-14-2-0/"><img style="margin-bottom:30px;" src="../ag-grid-blog-14-2-0/cover-img.jpg" width='100%'/></a>
     </div>
@@ -17,840 +17,657 @@
     <section>
         <h1>FEATURED</h1>
         <div class="row">
-        <div class="col-sm-4 col-md-4">
-        <div class="thumbnail">
-        <a href="../ag-grid-blog-14-2-0/"><img src="../ag-grid-blog-14-2-0/cover.jpg" alt="..."></a>
-        <div class="caption">
-            <a style="color:black; text-decoration:none; font-size:24px; font-weight:bold" href="../ag-grid-blog-14-2-0/">What's New in ag-Grid v14.2.0</a>
-            <div class="media">
-            <div class="media-left">
-                <div style="background-color:#838384; border-radius: 50%; width:55px;height:55px; padding:2px;">
-                    <img class="media-object" src="/images/team/sophia.jpg" style="width: 51px; border-radius: 50%;">
-                </div>
-            </div>
-            <div class="media-body">
-            <p style="margin-top:10px;margin-bottom:0px">Sophia Lazarova</p>
-            <p style="color: #838384; font-size:85%">14 November 2017</p>
-            </div>
-        </div>
-        </div>
-        </div>
-        </div>
-        <div class="col-sm-4 col-md-4">
-        <div class="thumbnail">
-            <a href="../ag-grid-blog-14-2-0/"><img src="../ag-grid-blog-14-2-0/cover.jpg" alt="..."></a>
-            <div class="caption">
-            <a style="color:black; text-decoration:none; font-size:24px; font-weight:bold" href="../ag-grid-blog-14-2-0/">What's New in ag-Grid v14.2.0</a>
-            <div class="media">
-            <div class="media-left">
-                <div style="background-color:#838384; border-radius: 50%; width:55px;height:55px; padding:2px;">
-                    <img class="media-object" src="/images/team/sophia.jpg" style="width: 51px; border-radius: 50%;">
-                </div>
-            </div>
-            <div class="media-body">
-                <p style="margin-top:10px;margin-bottom:0px">Sophia Lazarova</p>
-                <p style="color: #838384; font-size:85%">14 November 2017</p>
-            </div>
-            </div>
-            </div>
-        </div>
-        </div>
-        <div class="col-sm-4 col-md-4">
-            <div class="thumbnail">
-            <a href="../ag-grid-blog-14-2-0/"><img src="../ag-grid-blog-14-2-0/cover.jpg" alt="..."></a>
-            <div class="caption">
-            <a style="color:black; text-decoration:none; font-size:24px; font-weight:bold" href="../ag-grid-blog-14-2-0/">What's New in ag-Grid v14.2.0</a>
-                <div class="media">
-                <div class="media-left">
-                    <div style="background-color:#838384; border-radius: 50%; width:55px;height:55px; padding:2px;">
-                        <img class="media-object" src="/images/team/sophia.jpg" style="width: 51px; border-radius: 50%;">
-                    </div>
-                </div>
-                <div class="media-body">
-                <p style="margin-top:10px;margin-bottom:0px">Sophia Lazarova</p>
-                <p style="color: #838384; font-size:85%">14 November 2017</p>
-                </div>
-            </div>
-            </div>
-            </div>
-        </div>
+            <div class="col-sm-4 col-md-4">
+                <div class="thumbnail">
+                    <a href="../ag-grid-datagrid-crud-part-3/"><img src="../ag-grid-datagrid-crud-part-1/crud_overview.png" alt="..."></a>
+                    <div class="caption">
+                        <a style="color:black; text-decoration:none; font-size:24px; font-weight:bold" href="../ag-grid-datagrid-crud-part-3/">Building a CRUD Application with ag-Grid - Part 3</a>
+                        <div class="media">
+                            <div class="media-left">
+                                <div style="background-color:#838384; border-radius: 50%; width:35px;height:35px; padding:2px;">
+                                    <img class="media-object" src="/images/team/sean.jpg" style="width: 30px; border-radius: 50%;">
+                                </div>
+                            </div>
+                            <div class="media-body">
+                                <p style="font-size:85%; margin-bottom:0px">Sean Landsman</p>
+                                <p style="color: #838384; font-size:85%">21 November 2017</p>
+                            </div>
+                        </div>
+                    </div>
+                </div>
+            </div>
+
+            <div class="col-sm-4 col-md-4">
+                <div class="thumbnail">
+                    <a href="../ag-grid-datagrid-crud-part-2/"><img src="../ag-grid-datagrid-crud-part-1/crud_overview.png" alt="..."></a>
+                    <div class="caption">
+                        <a style="color:black; text-decoration:none; font-size:24px; font-weight:bold" href="../ag-grid-datagrid-crud-part-2/">Building a CRUD Application with ag-Grid - Part 2</a>
+                        <div class="media">
+                            <div class="media-left">
+                                <div style="background-color:#838384; border-radius: 50%; width:35px;height:35px; padding:2px;">
+                                    <img class="media-object" src="/images/team/sean.jpg" style="width: 30px; border-radius: 50%;">
+                                </div>
+                            </div>
+                            <div class="media-body">
+                                <p style="font-size:85%; margin-bottom:0px">Sean Landsman</p>
+                                <p style="color: #838384; font-size:85%">07 November 2017</p>
+                            </div>
+                        </div>
+                    </div>
+                </div>
+            </div>
+
+            <div class="col-sm-4 col-md-4">
+                <div class="thumbnail">
+                    <a href="../ag-grid-datagrid-crud-part-1/"><img src="../ag-grid-datagrid-crud-part-1/crud_overview.png" alt="..."></a>
+                    <div class="caption">
+                        <a style="color:black; text-decoration:none; font-size:24px; font-weight:bold" href="../ag-grid-datagrid-crud-part-1/">Building a CRUD Application with ag-Grid - Part 1</a>
+                        <div class="media">
+                            <div class="media-left">
+                                <div style="background-color:#838384; border-radius: 50%; width:35px;height:35px; padding:2px;">
+                                    <img class="media-object" src="/images/team/sean.jpg" style="width: 30px; border-radius: 50%;">
+                                </div>
+                            </div>
+                            <div class="media-body">
+                                <p style="font-size:85%; margin-bottom:0px">Sean Landsman</p>
+                                <p style="color: #838384; font-size:85%">24 October 2017</p>
+                            </div>
+                        </div>
+                    </div>
+                </div>
+            </div>
         </div>
     <section>
-    
-    <h1 style="margin-top:40px">RECENT</h1>
-    <div style="overflow: hidden; border-bottom: 1px solid lightgrey; padding: 10px; margin: 10px 5px 5px 5px;">
-        <div style="float: left; width: 240px;">
-=======
-
-<div class="row">
-
-    <div class="col-md-12" style="padding: 40px 40px 20px 40px;">
-        ag-Grid started as a side project, grew in adoption, then grew some more, news spread, and is today one of the most
-        widely used grid components in all life-bearing planets known to man. Below are press releases and other news
-        related media released at different parts
-        of the journey. If you want to know where ag-Grid came from and where it is going, take a read
-        at the items below. They are listed latest first, so you might want to start at the bottom.
-    </div>
-
+
+    <section>
+        <h1 style="margin-top:30px">RECENT</h1>
+        <div style="overflow: hidden; border-bottom: 1px solid lightgrey; padding: 10px; margin: 10px 5px 5px 5px;" class="caption row" >
+            <div style="width: 230px;" class="media-left">
+                <a href="../change-log/v14/">
+                    <img src="../change-log/v14/v14-200.png" style="width: 225px;"/>
+                </a>
+            </div>
+            <div class="media-body">
+                <a style="color:black; text-decoration:none; font-size:28px; font-weight:bold" href="../change-log/v14/">ag-Grid v14 Released</a>
+                <p style="color:grey; margin-top:10px;">With improved tree data, row grouping, examples in React and Angular and much more.</p>
+
+                <div class="caption" style="margin-top:20px;">
+                    <div class="media-left">
+                        <div style="background-color:#838384; border-radius: 50%; width:35px; height:35px; padding:2px;">
+                            <img class="media-object" src="/images/team/niall.jpg" style="width: 30px; border-radius: 50%;">
+                        </div>
+                    </div>
+                    <div class="media-body">
+                        <p style="font-size:85%; margin-bottom:0px">Niall Crosby</p>
+                        <p style="color: #838384; font-size:85%">02 November 2017</p>
+                    </div>
+                </div>
+            </div>
+        </div>
+
+        <div style="overflow: hidden; border-bottom: 1px solid lightgrey; padding: 10px; margin: 10px 5px 5px 5px;" class="caption" >
+            <div style="width: 230px;" class="media-left">
+                <a href="../ag-grid-8-performance-hacks-for-javascript/">
+                    <img src="../images/agGridDaily.png" style="width: 225px;"/>
+                </a>
+            </div>
+            <div class="media-body">
+                <a style="color:black; text-decoration:none; font-size:28px; font-weight:bold" href="../ag-grid-8-performance-hacks-for-javascript/"> 8 Performance Hacks for JavaScript</a>
+                <p style="color:grey; margin-top:10px;">Performance patterns, or performance 'hacks', used in ag-Grid that puts the grid on steroids.</p>
+
+                <div class="caption" style="margin-top:20px;">
+                    <div class="media-left">
+                        <div style="background-color:#838384; border-radius: 50%; width:35px; height:35px; padding:2px;">
+                            <img class="media-object" src="/images/team/niall.jpg" style="width: 30px; border-radius: 50%;">
+                        </div>
+                    </div>
+                    <div class="media-body">
+                        <p style="font-size:85%; margin-bottom:0px">Niall Crosby</p>
+                        <p style="color: #838384; font-size:85%">08 September 2017</p>
+                    </div>
+                </div>
+            </div>
+        </div>
+
+        <div style="overflow: hidden; border-bottom: 1px solid lightgrey; padding: 10px; margin: 10px 5px 5px 5px;" class="caption" >
+            <div style="width: 230px;" class="media-left">
+                <a href="../ag-grid-big-data-small-browser/">
+                    <img src="../images/agGridDaily.png" style="width: 225px;"/>
+                </a>
+            </div>
+            <div class="media-body">
+                <a style="color:black; text-decoration:none; font-size:28px; font-weight:bold" href="../ag-grid-big-data-small-browser/">Big Data / Small Browser</a>
+                <p style="color:grey; margin-top:10px;">Big data doesn't fit in a browser, so here is the thinking behind ag-Grid's new Enterprise Model.</p>
+
+                <div class="caption" style="margin-top:20px;">
+                    <div class="media-left">
+                        <div style="background-color:#838384; border-radius: 50%; width:35px; height:35px; padding:2px;">
+                            <img class="media-object" src="/images/team/niall.jpg" style="width: 30px; border-radius: 50%;">
+                        </div>
+                    </div>
+                    <div class="media-body">
+                        <p style="font-size:85%; margin-bottom:0px">Niall Crosby</p>
+                        <p style="color: #838384; font-size:85%">19 May 2017</p>
+                    </div>
+                </div>
+            </div>
+        </div>
+
+        <div style="overflow: hidden; border-bottom: 1px solid lightgrey; padding: 10px; margin: 10px 5px 5px 5px;" class="caption" >
+            <div style="width: 230px;" class="media-left">
+                <a href="../ag-grid-react-datagrid/">
+                    <img src="../images/react.png" style="width: 225px;"/>
+                </a>
+            </div>
+            <div class="media-body">
+                <a style="color:black; text-decoration:none; font-size:28px; font-weight:bold" href="../ag-grid-react-datagrid/">Using React and Redux with ag-Grid</a>
+                <p style="color:grey; margin-top:10px;">Learn how to combine ag-Grid, React and Redux, getting the best from all three great libraries.</p>
+
+                <div class="caption" style="margin-top:20px;">
+                    <div class="media-left">
+                        <div style="background-color:#838384; border-radius: 50%; width:35px; height:35px; padding:2px;">
+                            <img class="media-object" src="/images/team/sean.jpg" style="width: 30px; border-radius: 50%;">
+                        </div>
+                    </div>
+                    <div class="media-body">
+                        <p style="font-size:85%; margin-bottom:0px">Sean Landsman</p>
+                        <p style="color: #838384; font-size:85%">13 May 2017</p>
+                    </div>
+                </div>
+            </div>
+        </div>
+
+        <div style="overflow: hidden; border-bottom: 1px solid lightgrey; padding: 10px; margin: 10px 5px 5px 5px;" class="caption" >
+            <div style="width: 230px;" class="media-left">
+                <a href="../ag-grid-partners-with-webpack/">
+                    <img src="../images/ag_grid_and_webpack.png" style="width: 225px;"/>
+                </a>
+            </div>
+            <div class="media-body">
+                <a style="color:black; text-decoration:none; font-size:28px; font-weight:bold" href="../ag-grid-partners-with-webpack/">ag-Grid Partners with Webpack</a>
+                <p style="color:grey; margin-top:10px;">ag-Grid and webpack announce their partnership that will see ag-Grid contribute to the future of webpack. This is the first commitment in our Corporate Social Responsibility as we give back to the community that we come from.</p>
+
+                <div class="caption" style="margin-top:20px;">
+                    <div class="media-left">
+                        <div style="background-color:#838384; border-radius: 50%; width:35px; height:35px; padding:2px;">
+                            <img class="media-object" src="/images/team/niall.jpg" style="width: 30px; border-radius: 50%;">
+                        </div>
+                    </div>
+                    <div class="media-body">
+                        <p style="font-size:85%; margin-bottom:0px">Niall Crosby</p>
+                        <p style="color: #838384; font-size:85%">20 March 2017</p>
+                    </div>
+                </div>
+            </div>
+        </div>
+
+        <div style="overflow: hidden; border-bottom: 1px solid lightgrey; padding: 10px; margin: 10px 5px 5px 5px;" class="caption" >
+            <div style="width: 230px;" class="media-left">
+                <a href="../ag-grid-webpack-ngtools/">
+                    <img src="../images/agGridDaily.png" style="width: 225px;"/>
+                </a>
+            </div>
+            <div class="media-body">
+                <a style="color:black; text-decoration:none; font-size:28px; font-weight:bold" href="../ag-grid-webpack-ngtools/">Webpack Tutorial: Using @ngTools/webpack</a>
+                <p style="color:grey; margin-top:10px;">Tutorial on how to use @ngtools/Webpack with AOT</p>
+
+                <div class="caption" style="margin-top:20px;">
+                    <div class="media-left">
+                        <div style="background-color:#838384; border-radius: 50%; width:35px; height:35px; padding:2px;">
+                            <img class="media-object" src="/images/team/sean.jpg" style="width: 30px; border-radius: 50%;">
+                        </div>
+                    </div>
+                    <div class="media-body">
+                        <p style="font-size:85%; margin-bottom:0px">Sean Landsman</p>
+                        <p style="color: #838384; font-size:85%">14 March 2017</p>
+                    </div>
+                </div>
+            </div>
+        </div>
+
+        <div style="overflow: hidden; border-bottom: 1px solid lightgrey; padding: 10px; margin: 10px 5px 5px 5px;" class="caption" >
+            <div style="width: 230px;" class="media-left">
+                <a href="../review-of-angularjs-grids/">
+                    <img src="../images/agGridDaily.png" style="width: 225px;"/>
+                </a>
+            </div>
+            <div class="media-body">
+                <a style="color:black; text-decoration:none; font-size:28px; font-weight:bold" href="../review-of-angularjs-grids/">From Hater to Fan – How I fell in Love with ag-Grid</a>
+                <p style="color:grey; margin-top:10px;">This is a guest blog from one of our users, Amit Moryossef, who describes his experience in working with ag-Grid.</p>
+
+                <div class="caption" style="margin-top:20px;">
+                    <div class="media-left">
+                        <div style="background-color:#838384; border-radius: 50%; width:35px; height:35px; padding:2px;">
+                            <img class="media-object" src="/images/team/sean.jpg" style="width: 30px; border-radius: 50%;">
+                        </div>
+                    </div>
+                    <div class="media-body">
+                        <p style="font-size:85%; margin-bottom:0px">Amit Moryossef</p>
+                        <p style="color: #838384; font-size:85%">15 february 2017</p>
+                    </div>
+                </div>
+            </div>
+        </div>
+
+        <div style="overflow: hidden; border-bottom: 1px solid lightgrey; padding: 10px; margin: 10px 5px 5px 5px;" class="caption" >
+            <div style="width: 230px;" class="media-left">
+                <a href="../git-color/">
+                    <img src="../images/agGridDaily.png" style="width: 225px;"/>
+                </a>
+            </div>
+            <div class="media-body">
+                <a style="color:black; text-decoration:none; font-size:28px; font-weight:bold" href="../git-color/">Git on the Command Line - Improving the Experience</a>
+                <p style="color:grey; margin-top:10px;">Configuring Git and enhancing your Command Line to give you instant feedback on where you are and what you're doing.</p>
+
+                <div class="caption" style="margin-top:20px;">
+                    <div class="media-left">
+                        <div style="background-color:#838384; border-radius: 50%; width:35px; height:35px; padding:2px;">
+                            <img class="media-object" src="/images/team/sean.jpg" style="width: 30px; border-radius: 50%;">
+                        </div>
+                    </div>
+                    <div class="media-body">
+                        <p style="font-size:85%; margin-bottom:0px">Sean Landsman</p>
+                        <p style="color: #838384; font-size:85%">06 February 2017</p>
+                    </div>
+                </div>
+            </div>
+        </div>
+
+        <div style="overflow: hidden; border-bottom: 1px solid lightgrey; padding: 10px; margin: 10px 5px 5px 5px;" class="caption" >
+            <div style="width: 230px;" class="media-left">
+                <a href="../ag-grid-understanding-webpack/">
+                    <img src="../images/agGridDaily.png" style="width: 225px;"/>
+                </a>
+            </div>
+            <div class="media-body">
+                <a style="color:black; text-decoration:none; font-size:28px; font-weight:bold" href="../ag-grid-understanding-webpack/">Webpack Tutorial: Understanding How it Works</a>
+                <p style="color:grey; margin-top:10px;"> Getting to grips with Webpack we go into detail on how to use Webpack to transpile and bundle code, as well as how to process
+                CSS and images.</p>
+
+                <div class="caption" style="margin-top:20px;">
+                    <div class="media-left">
+                        <div style="background-color:#838384; border-radius: 50%; width:35px; height:35px; padding:2px;">
+                            <img class="media-object" src="/images/team/sean.jpg" style="width: 30px; border-radius: 50%;">
+                        </div>
+                    </div>
+                    <div class="media-body">
+                        <p style="font-size:85%; margin-bottom:0px">Sean Landsman</p>
+                        <p style="color: #838384; font-size:85%">23 January 2017</p>
+                    </div>
+                </div>
+            </div>
+        </div>
+
+        <div style="overflow: hidden; border-bottom: 1px solid lightgrey; padding: 10px; margin: 10px 5px 5px 5px;" class="caption" >
+            <div style="width: 230px;" class="media-left">
+                <a href="../ag-grid-angular-aot-dynamic-components/">
+                    <img src="../images/agGridDaily.png" style="width: 225px;"/>
+                </a>
+            </div>
+            <div class="media-body">
+                <a style="color:black; text-decoration:none; font-size:28px; font-weight:bold" href="../ag-grid-angular-aot-dynamic-components/">Understanding AOT and Dynamic Components in Angular 2</a>
+                <p style="color:grey; margin-top:10px;"> Expanding on our previous blog entry, we go into detail on understanding how do use Dynamic Angular 2 Components with AOT.</p>
+
+                <div class="caption" style="margin-top:20px;">
+                    <div class="media-left">
+                        <div style="background-color:#838384; border-radius: 50%; width:35px; height:35px; padding:2px;">
+                            <img class="media-object" src="/images/team/sean.jpg" style="width: 30px; border-radius: 50%;">
+                        </div>
+                    </div>
+                    <div class="media-body">
+                        <p style="font-size:85%; margin-bottom:0px">Sean Landsman</p>
+                        <p style="color: #838384; font-size:85%">08 December 2016</p>
+                    </div>
+                </div>
+            </div>
+        </div>
+
+        <div style="overflow: hidden; border-bottom: 1px solid lightgrey; padding: 10px; margin: 10px 5px 5px 5px;" class="caption" >
+            <div style="width: 230px;" class="media-left">
+                <a href="../javascript-datagrid/">
+                    <img src="../images/agGridDaily.png" style="width: 225px;"/>
+                </a>
+            </div>
+            <div class="media-body">
+                <a style="color:black; text-decoration:none; font-size:28px; font-weight:bold" href="../javascript-datagrid/">ag-Grid v7: AOT & Angular 2 Components</a>
+                <p style="color:grey; margin-top:10px;">Having worked hard to find a way to offer both full Angular 2 Components together with AOT support, we finally crack it!</p>
+
+                <div class="caption" style="margin-top:20px;">
+                    <div class="media-left">
+                        <div style="background-color:#838384; border-radius: 50%; width:35px; height:35px; padding:2px;">
+                            <img class="media-object" src="/images/team/niall.jpg" style="width: 30px; border-radius: 50%;">
+                        </div>
+                    </div>
+                    <div class="media-body">
+                        <p style="font-size:85%; margin-bottom:0px">Niall Crosby</p>
+                        <p style="color: #838384; font-size:85%">30 November 2016</p>
+                    </div>
+                </div>
+            </div>
+        </div>
+
+        <div style="overflow: hidden; border-bottom: 1px solid lightgrey; padding: 10px; margin: 10px 5px 5px 5px;" class="caption" >
+            <div style="width: 230px;" class="media-left">
+                <a href="/ag-grid-datagrid-aurelia/">
+                    <img src="../images/agGridDaily.png" style="width: 225px;"/>
+                </a>
+            </div>
+            <div class="media-body">
+                <a style="color:black; text-decoration:none; font-size:28px; font-weight:bold" href="/ag-grid-datagrid-aurelia/">ag-Grid - The Enterprise Datagrid For Aurelia</a>
+                <p style="color:grey; margin-top:10px;">We're really excited to be able to offer support for Aurelia - another great reason to choose ag-Grid as your Enterprise Data Grid!</p>
+
+                <div class="caption" style="margin-top:20px;">
+                    <div class="media-left">
+                        <div style="background-color:#838384; border-radius: 50%; width:35px; height:35px; padding:2px;">
+                            <img class="media-object" src="/images/team/niall.jpg" style="width: 30px; border-radius: 50%;">
+                        </div>
+                    </div>
+                    <div class="media-body">
+                        <p style="font-size:85%; margin-bottom:0px">Niall Crosby</p>
+                        <p style="color: #838384; font-size:85%">30 November 2016</p>
+                    </div>
+                </div>
+            </div>
+        </div>
+
+        <div style="overflow: hidden; border-bottom: 1px solid lightgrey; padding: 10px; margin: 10px 5px 5px 5px;" class="caption" >
+            <div style="width: 230px;" class="media-left">
+                <a href="../javascript-datagrid/">
+                    <img src="../images/agGridDaily.png" style="width: 225px;"/>
+                </a>
+            </div>
+            <div class="media-body">
+                <a style="color:black; text-decoration:none; font-size:28px; font-weight:bold" href="../javascript-datagrid/">8 reasons to choose ag-Grid as your JavaScript Datagrid</a>
+                <p style="color:grey; margin-top:10px;">Having spoken to many users of ag-Grid, we understand why 9 out of 10 cats choose ag-Grid over the competition.
+                This article explains the main reasons why ag-Grid is becoming the globally leading JavaScript data grid.</p>
+
+                <div class="caption" style="margin-top:20px;">
+                    <div class="media-left">
+                        <div style="background-color:#838384; border-radius: 50%; width:35px; height:35px; padding:2px;">
+                            <img class="media-object" src="/images/team/niall.jpg" style="width: 30px; border-radius: 50%;">
+                        </div>
+                    </div>
+                    <div class="media-body">
+                        <p style="font-size:85%; margin-bottom:0px">Niall Crosby</p>
+                        <p style="color: #838384; font-size:85%">27 October 2016</p>
+                    </div>
+                </div>
+            </div>
+        </div>
+
+        <div style="overflow: hidden; border-bottom: 1px solid lightgrey; padding: 10px; margin: 10px 5px 5px 5px;" class="caption" >
+            <div style="width: 230px;" class="media-left">
+                <a href="../ag-grid-angular-connect-2016/">
+                    <img src="../images/angularConnect2016/agGridStand-small.png" style="width: 225px;"/>
+                </a>
+            </div>
+            <div class="media-body">
+                <a style="color:black; text-decoration:none; font-size:28px; font-weight:bold" href="../ag-grid-angular-connect-2016/">We're gonna need a bigger boat: from speaker to sponsor with ag-Grid</a>
+                <p style="color:grey; margin-top:10px;">The story behind ag-Grid sponsoring Angular Connect 2016 – one of Europe’s largest Angular conferences.
+                Not bad considering only 6 months after ag-Grid Enterprise launched.</p>
+
+                <div class="caption" style="margin-top:20px;">
+                    <div class="media-left">
+                        <div style="background-color:#838384; border-radius: 50%; width:35px; height:35px; padding:2px;">
+                            <img class="media-object" src="/images/team/niall.jpg" style="width: 30px; border-radius: 50%;">
+                        </div>
+                    </div>
+                    <div class="media-body">
+                        <p style="font-size:85%; margin-bottom:0px">Niall Crosby</p>
+                        <p style="color: #838384; font-size:85%">05 October 2016</p>
+                    </div>
+                </div>
+            </div>
+        </div>
+
+        <div style="overflow: hidden; border-bottom: 1px solid lightgrey; padding: 10px; margin: 10px 5px 5px 5px;" class="caption" >
+            <div style="width: 230px;" class="media-left">
+                <a href="../ag-grid-angular2-support-v6/">
+                    <img src="../images/agGridDaily.png" style="width: 225px;"/>
+                </a>
+            </div>
+            <div class="media-body">
+                <a style="color:black; text-decoration:none; font-size:28px; font-weight:bold" href="../ag-grid-angular2-support-v6/">Announcing ag-Grid v6 and Angular 2 Support</a>
+                <p style="color:grey; margin-top:10px;">Press release announcing version 6 of ag-Grid, introducing full support for Angular 2 components within ag-Grid.</p>
+
+                <div class="caption" style="margin-top:20px;">
+                    <div class="media-left">
+                        <div style="background-color:#838384; border-radius: 50%; width:35px; height:35px; padding:2px;">
+                            <img class="media-object" src="/images/team/niall.jpg" style="width: 30px; border-radius: 50%;">
+                        </div>
+                    </div>
+                    <div class="media-body">
+                        <p style="font-size:85%; margin-bottom:0px">Niall Crosby</p>
+                        <p style="color: #838384; font-size:85%">21 September 2016</p>
+                    </div>
+                </div>
+            </div>
+        </div>
+
+        <div style="overflow: hidden; border-bottom: 1px solid lightgrey; padding: 10px; margin: 10px 5px 5px 5px;" class="caption" >
+            <div style="width: 230px;" class="media-left">
+                <a href="../ag-grid-javascript-pivot-grid/">
+                    <img src="../images/agGridDaily.png" style="width: 225px;"/>
+                </a>
+            </div>
+            <div class="media-body">
+                <a style="color:black; text-decoration:none; font-size:28px; font-weight:bold" href="../ag-grid-javascript-pivot-grid/">Announcing ag-Grid v5 and Pivot</a>
+                <p style="color:grey; margin-top:10px;">Press release announcing version 5 of ag-Grid, introducing Pivot for the first time
+                to a general purpose JavaScript data grid.</p>
+
+                <div class="caption" style="margin-top:20px;">
+                    <div class="media-left">
+                        <div style="background-color:#838384; border-radius: 50%; width:35px; height:35px; padding:2px;">
+                            <img class="media-object" src="/images/team/niall.jpg" style="width: 30px; border-radius: 50%;">
+                        </div>
+                    </div>
+                    <div class="media-body">
+                        <p style="font-size:85%; margin-bottom:0px">Niall Crosby</p>
+                        <p style="color: #838384; font-size:85%">13 July 2016</p>
+                    </div>
+                </div>
+            </div>
+        </div>
+
+        <div style="overflow: hidden; border-bottom: 1px solid lightgrey; padding: 10px; margin: 10px 5px 5px 5px;" class="caption" >
+            <div style="width: 230px;" class="media-left">
+                <a href="/ag-grid-goes-commercial/">
+                    <img src="../images/agGridDaily.png" style="width: 225px;"/>
+                </a>
+            </div>
+            <div class="media-body">
+                <a style="color:black; text-decoration:none; font-size:28px; font-weight:bold" href="/ag-grid-goes-commercial/">ag-Grid Goes Commercial</a>
+                <p style="color:grey; margin-top:10px;">Press release announcing version 4 of ag-Grid, the first version of ag-Grid to have both free
+                (ag-Grid) and commercial (ag-Grid-Enterprise) version of the grid.</p>
+
+                <div class="caption" style="margin-top:20px;">
+                    <div class="media-left">
+                        <div style="background-color:#838384; border-radius: 50%; width:35px; height:35px; padding:2px;">
+                            <img class="media-object" src="/images/team/niall.jpg" style="width: 30px; border-radius: 50%;">
+                        </div>
+                    </div>
+                    <div class="media-body">
+                        <p style="font-size:85%; margin-bottom:0px">Niall Crosby</p>
+                        <p style="color: #838384; font-size:85%">09 March 2016</p>
+                    </div>
+                </div>
+            </div>
+        </div>
+
+        <div style="overflow: hidden; border-bottom: 1px solid lightgrey; padding: 10px; margin: 10px 5px 5px 5px;" class="caption">
+            <div style="width: 230px;" class="media-left" class="media-left">
+                <a href="/understanding-packaging-for-javascript-typescript-commonjs-and-everything-else/">
+                    <img src="../images/agGridDaily.png" style="width: 225px;"/>
+                </a>
+            </div>
+            <div class="media-body">
+                <a style="color:black; text-decoration:none; font-size:28px; font-weight:bold" href="/understanding-packaging-for-javascript-typescript-commonjs-and-everything-else/">Understand Packaging for Javascript, TypesScript, CommonJS and Everything Else</a>
+                <p style="color:grey; margin-top:10px;">Supporting all the frameworks and build systems took days of research and practicing.
+                This article goes through lessons learnt and how to structure a project while supporting
+                all the frameworks and build systems around today.</p>
+
+                <div class="caption" style="margin-top:20px;">
+                    <div class="media-left">
+                        <div style="background-color:#838384; border-radius: 50%; width:35px; height:35px; padding:2px;">
+                            <img class="media-object" src="/images/team/niall.jpg" style="width: 30px; border-radius: 50%;">
+                        </div>
+                    </div>
+                    <div class="media-body">
+                        <p style="font-size:85%; margin-bottom:0px">Niall Crosby</p>
+                        <p style="color: #838384; font-size:85%">09 February 2016</p>
+                    </div>
+                </div>
+            </div>
+        </div>
+
+        <div style="overflow: hidden; border-bottom: 1px solid lightgrey; padding: 10px; margin: 10px 5px 5px 5px;" class="caption" >
+            <div style="width: 230px;" class="media-left">
+                <a href="/react-and-ag-grid/">
+                    <img src="../images/agGridDaily.png" style="width: 225px;"/>
+                </a>
+            </div>
+            <div class="media-body">
+                <a style="color:black; text-decoration:none; font-size:28px; font-weight:bold" href="/react-and-ag-grid/">Announcing React and ag-Grid</a>
+                <p style="color:grey; margin-top:10px;">Article announcing ag-Grids support for React. Not only do they work together,
+                they play together very well indeed!</p>
+
+                <div class="caption" style="margin-top:20px;">
+                    <div class="media-left">
+                        <div style="background-color:#838384; border-radius: 50%; width:35px; height:35px; padding:2px;">
+                            <img class="media-object" src="/images/team/niall.jpg" style="width: 30px; border-radius: 50%;">
+                        </div>
+                    </div>
+                    <div class="media-body">
+                        <p style="font-size:85%; margin-bottom:0px">Niall Crosby</p>
+                        <p style="color: #838384; font-size:85%">28 January 2016</p>
+                    </div>
+                </div>
+            </div>
+        </div>
+
+        <div style="overflow: hidden; border-bottom: 1px solid lightgrey; padding: 10px; margin: 10px 5px 5px 5px;" class="caption" >
+            <div style="width: 230px;" class="media-left">
+                <a href="/ag-grid-in-2016/">
+                    <img src="../images/agGridDaily.png" style="width: 225px;"/>
+                </a>
+            </div>
+            <div class="media-body">
+                <a style="color:black; text-decoration:none; font-size:28px; font-weight:bold" href="/ag-grid-in-2016/">Stepping it Up, ag-Grid Focuses on Agnostic in 2016</a>
+                <p style="color:grey; margin-top:10px;">Article taking a step back from ag-Grid and sharing the plans for ag-Grid and 2016.</p>
+
+                <div class="caption" style="margin-top:20px;">
+                    <div class="media-left">
+                        <div style="background-color:#838384; border-radius: 50%; width:35px; height:35px; padding:2px;">
+                            <img class="media-object" src="/images/team/niall.jpg" style="width: 30px; border-radius: 50%;">
+                        </div>
+                    </div>
+                    <div class="media-body">
+                        <p style="font-size:85%; margin-bottom:0px">Niall Crosby</p>
+                        <p style="color: #838384; font-size:85%">25 October 2015</p>
+                    </div>
+                </div>
+            </div>
+        </div>
+
+        <div style="overflow: hidden; border-bottom: 1px solid lightgrey; padding: 10px; margin: 10px 5px 5px 5px;" class="caption" >
+            <div style="width: 230px;" class="media-left">
+                <a href="https://www.youtube.com/watch?v=gNhPeLCBbE0">
+                    <img src="/images/angularConnectTalk.png" style="width: 225px;"/>
+                </a>
+            </div>
+            <div class="media-body">
+                <a style="color:black; text-decoration:none; font-size:28px; font-weight:bold" href="https://www.youtube.com/watch?v=gNhPeLCBbE0">Building Performant components for AngularJS 1.x</a>
+                <p style="color:grey; margin-top:10px;">Niall Crosby giving a talk on how he got ag-Grid to work fast. This does not mean
+                ag-Grid only works with Angular, it's a framework agnostic grid, it works using
+                plain Javascript also.</p>
+
+                <div class="caption" style="margin-top:20px;">
+                    <div class="media-left">
+                        <div style="background-color:#838384; border-radius: 50%; width:35px; height:35px; padding:2px;">
+                            <img class="media-object" src="/images/team/niall.jpg" style="width: 30px; border-radius: 50%;">
+                        </div>
+                    </div>
+                    <div class="media-body">
+                        <p style="font-size:85%; margin-bottom:0px">Niall Crosby</p>
+                        <p style="color: #838384; font-size:85%">21 October 2015</p>
+                    </div>
+                </div>
+            </div>
+        </div>
+
+        <div style="overflow: hidden; border-bottom: 1px solid lightgrey; padding: 10px; margin: 10px 5px 5px 5px;" class="caption" >
+            <div style="width: 230px;" class="media-left">
+                <a href="/embracing-the-future-with-angularjs2-web-components-and-ag-grid/">
+                    <img src="../images/agGridDaily.png" style="width: 225px;"/>
+                </a>
+            </div>
+            <div class="media-body">
+                <a style="color:black; text-decoration:none; font-size:28px; font-weight:bold" href="/embracing-the-future-with-angularjs2-web-components-and-ag-grid/">Embracing the Future with Angular 2.0, Web Components and ag-Grid</a>
+                <p style="color:grey; margin-top:10px;">This article explains Niall's thinking behind positioning ag-Grid as a framework agnostic grid while still keeping aligned with the future of Angular via Angular's use of Web Components.</p>
+                <div class="caption" style="margin-top:20px;">
+                    <div class="media-left">
+                        <div style="background-color:#838384; border-radius: 50%; width:35px; height:35px; padding:2px;">
+                            <img class="media-object" src="/images/team/niall.jpg" style="width: 30px; border-radius: 50%;">
+                        </div>
+                    </div>
+                    <div class="media-body">
+                        <p style="margin-bottom:0px; font-size:85%">Niall Crosby</p>
+                        <p style="color: #838384; font-size:65%">25 September 2015</p>
+                    </div>
+                </div>
+            </div>
+        </div>
+
+        <div style="overflow: hidden; border-bottom: 1px solid lightgrey; padding: 10px; margin: 10px 5px 5px 5px;" class="caption" >
+            <div style="width: 230px;" class="media-left">
+                <a href="https://www.youtube.com/watch?v=jQ_nyTiKbZg">
+                    <img src="/images/angularAir.png" style="width: 225px;"/>
+                </a>
+            </div>
+            <div class="media-body">
+                <a style="color:black; text-decoration:none; font-size:28px; font-weight:bold" href="https://www.youtube.com/watch?v=jQ_nyTiKbZg">Angular Air Episode 32: ag-Grid</a>
+                <p style="color:grey; margin-top:10px;">Niall Crosby discusses ag-Grid with the Angular Air team. Hear Niall speak openly
+                about the story of ag-Grid, Angular 2 and Web Components, and also the future of ag-Grid.</p>
+                <div class="caption" style="margin-top:20px;">
+                    <div class="media-left">
+                        <div style="background-color:#838384; border-radius: 50%; width:35px; height:35px; padding:2px;">
+                            <img class="media-object" src="/images/team/niall.jpg" style="width: 30px; border-radius: 50%;">
+                        </div>
+                    </div>
+                    <div class="media-body">
+                        <p style="font-size:85%; margin-bottom:0px">Niall Crosby</p>
+                        <p style="color: #838384; font-size:85%">15 September 2015</p>
+                    </div>
+                </div>
+            </div>
+        </div>
+
+        <div style="overflow: hidden; border-bottom: 1px solid lightgrey; padding: 10px; margin: 10px 5px 5px 5px;" class="caption" >
+            <div style="width: 230px;" class="media-left">
+                <a href="../why-the-world-needed-another-angularjs-grid/">
+                    <img src="../images/agGridDaily.png" style="width: 225px;"/>
+                </a>
+            </div>
+            <div class="media-body">
+                <a style="color:black; text-decoration:none; font-size:28px; font-weight:bold" href="../why-the-world-needed-another-angularjs-grid/">Why The World Needed Another AngularJS 1.x Grid</a>
+                <p style="color:grey; margin-top:10px;">This is the article that kicked it all off. Niall explains why he found himself
+                disregarding all other grids after lots of frustration and started ag-Grid.</p>
+                <div class="caption" style="margin-top:20px;">
+                    <div class="media-left">
+                        <div style="background-color:#838384; border-radius: 50%; width:35px; height:35px; padding:2px;">
+                            <img class="media-object" src="/images/team/niall.jpg" style="width: 30px; border-radius: 50%;">
+                        </div>
+                    </div>
+                    <div class="media-body">
+                        <p style="font-size:85%; margin-bottom:0px">Niall Crosby</p>
+                        <p style="color: #838384; font-size:85%">31 March 2015</p>
+                    </div>
+                </div>
+            </div>
+        </div>
+    </section>
 </div>
 
-<div style="overflow: hidden; border: 1px solid darkgrey; background-color: #eee; padding: 10px; margin: 30px 5px 5px 5px;">
-    <div style="float: left; width: 240px;">
-        <a href="../ag-grid-datagrid-crud-part-2/">
-            <img src="../ag-grid-datagrid-crud-part-1/crud_overview.png" style="width: 225px;"/>
-        </a>
-    </div>
-
-    <div style="overflow: hidden;">
-        <div style="font-size: 20px; color: #167ac6; float: left;">
-            <a href="../ag-grid-datagrid-crud-part-3/">
-                Building a CRUD Application with ag-Grid - Part 3
-            </a>
-        </div>
-        <div style="float: right;  color: #767676;">
-            21st November 2017
-        </div>
-    </div>
-    <div style="color: #767676">
-        Sean Landsman
-    </div>
-    <div style="color: #767676; padding-top: 20px;">
-        <p>The third part in a series of blogs about Building a CRUD Application with ag-Grid. In this part we take a look
-            at implementing a first pass of our front end, integerating the data from the backend into a simple Grid.
-        </p>
-    </div>
-</div>
-
-<div style="overflow: hidden; border: 1px solid darkgrey; background-color: #eee; padding: 10px; margin: 30px 5px 5px 5px;">
-    <div style="float: left; width: 240px;">
-        <a href="../ag-grid-blog-14-2-0/">
-            <img src="../ag-grid-blog-14-2-0/cover.jpg" style="width: 225px;"/>
-        </a>
-    </div>
-
-    <div style="overflow: hidden;">
-        <div style="font-size: 20px; color: #167ac6; float: left;">
->>>>>>> 1c49118b
-            <a href="../ag-grid-blog-14-2-0/">
-                <img src="../ag-grid-blog-14-2-0/cover.jpg" style="width: 225px;"/>
-            </a>
-        </div>
-        <a style="color:black; text-decoration:none; font-size:30px; font-weight:bold" href="../ag-grid-blog-14-2-0/"> What's New in ag-Grid v14.2.0 </a>
-        <p style="color:grey; margin-top:10px;">Find out what the team has prepared for you with v14.2.0</p>
-
-        <div class="caption" style="margin-top:20px;">
-            <div class="media-left">
-                <div style="background-color:#838384; border-radius: 50%; width:55px; height:55px; padding:2px;">
-                    <img class="media-object" src="/images/team/sophia.jpg" style="width: 51px; border-radius: 50%;">
-                </div>
-            </div>
-            <div class="media-body">
-                <p style="margin-top:10px;margin-bottom:0px">Sophia Lazarova</p>
-                <p style="color: #838384; font-size:85%">14 November 2017</p>
-            </div>
-        </div>
-    </div>
-
-    <div style="overflow: hidden; border-bottom: 1px solid lightgrey; padding: 10px; margin: 10px 5px 5px 5px;">
-        <div style="float: left; width: 240px;">
-            <a href="../ag-grid-datagrid-crud-part-2/">
-                <img src="../ag-grid-datagrid-crud-part-1/crud_overview.png" style="width: 225px;"/>
-            </a>
-        </div>
-        <a style="color:black; text-decoration:none; font-size:30px; font-weight:bold" href="../ag-grid-datagrid-crud-part-2/">Building a CRUD Application with ag-Grid - Part 2</a>
-        <p style="color:grey; margin-top:10px;">The second part in a series of blogs about Building a CRUD Application with ag-Grid. In this part we take a look
-                at the Middle Tier - exposing our data with a REST Service.</p>
-
-        <div class="caption" style="margin-top:20px;">
-            <div class="media-left">
-                <div style="background-color:#838384; border-radius: 50%; width:55px; height:55px; padding:2px;">
-                    <img class="media-object" src="/images/team/sean.jpg" style="width: 51px; border-radius: 50%;">
-                </div>
-            </div>
-            <div class="media-body">
-                <p style="margin-top:10px;margin-bottom:0px">Sean Landsman</p>
-                <p style="color: #838384; font-size:85%">07 November 2017</p>
-            </div>
-        </div>
-    </div>
-
-    <div style="overflow: hidden; border-bottom: 1px solid lightgrey; padding: 10px; margin: 10px 5px 5px 5px;">
-        <div style="float: left; width: 240px;">
-            <a href="../change-log/v14/">
-                <img src="../change-log/v14/v14-200.png" style="width: 225px;"/>
-            </a>
-        </div>
-        <a style="color:black; text-decoration:none; font-size:30px; font-weight:bold" href="../change-log/v14/">ag-Grid v14 Released</a>
-        <p style="color:grey; margin-top:10px;">With improved tree data, row grouping, examples in React and Angular and much more.</p>
-
-        <div class="caption" style="margin-bottom:0px;">
-            <div class="media-left">
-                <div style="background-color:#838384; border-radius: 50%; width:55px; height:55px; padding:2px;">
-                    <img class="media-object" src="/images/team/niall.jpg" style="width: 51px; border-radius: 50%;">
-                </div>
-            </div>
-            <div class="media-body">
-                <p style="margin-top:10px;margin-bottom:0px">Niall Crosby</p>
-                <p style="color: #838384; font-size:85%">02 November 2017</p>
-            </div>
-        </div>
-    </div>
-
-    <!-- <div style="overflow: hidden; border: 1px solid darkgrey; background-color: #eee; padding: 10px; margin: 30px 5px 5px 5px;">
-        <div style="float: left; width: 240px;">
-            <a href="../ag-grid-datagrid-crud-part-1/">
-                <img src="../ag-grid-datagrid-crud-part-1/crud_overview.png" style="width: 225px;"/>
-            </a>
-        </div>
-
-        <div style="overflow: hidden;">
-            <div style="font-size: 20px; color: #167ac6; float: left;">
-                <a href="../ag-grid-datagrid-crud-part-1/">
-                    Building a CRUD Application with ag-Grid - Part 1
-                </a>
-            </div>
-            <div style="float: right;  color: #767676;">
-                24th October 2017
-            </div>
-        </div>
-        <div style="color: #767676">
-            Sean Landsman
-        </div>
-        <div style="color: #767676; padding-top: 20px;">
-            <p>The first in a series of blogs about building a CRUD Application with ag-Grid (all the way from the Database to ag-Grid).
-                We use Java, Hibernate and Spring in the middle tier, with Angular and ag-Grid on the frontend.</p>
-        </div>
-    </div>
-
-    <div style="overflow: hidden; border: 1px solid darkgrey; background-color: #eee; padding: 10px; margin: 30px 5px 5px 5px;">
-        <div style="float: left; width: 240px;">
-            <a href="../ag-grid-8-performance-hacks-for-javascript/">
-                <img src="../images/agGridDaily.png" style="width: 225px;"/>
-            </a>
-        </div>
-
-        <div style="overflow: hidden;">
-            <div style="font-size: 20px; color: #167ac6; float: left;">
-                <a href="../ag-grid-8-performance-hacks-for-javascript/">
-                    8 Performance Hacks for JavaScript
-                </a>
-            </div>
-            <div style="float: right;  color: #767676;">
-                20th Sept 2017
-            </div>
-        </div>
-        <div style="color: #767676">
-            Niall Crosby
-        </div>
-        <div style="color: #767676; padding-top: 20px;">
-            Performance patterns, or performance 'hacks', used in ag-Grid that puts the grid on steroids.
-        </div>
-    </div>
-
-    <div style="overflow: hidden; border: 1px solid darkgrey; background-color: #eee; padding: 10px; margin: 30px 5px 5px 5px;">
-        <div style="float: left; width: 240px;">
-            <a href="../ag-grid-big-data-small-browser/">
-                <img src="../images/agGridDaily.png" style="width: 225px;"/>
-            </a>
-        </div>
-
-        <div style="overflow: hidden;">
-            <div style="font-size: 20px; color: #167ac6; float: left;">
-                <a href="../ag-grid-big-data-small-browser/">
-                    Big Data / Small Browser
-                </a>
-            </div>
-            <div style="float: right;  color: #767676;">
-                19th May 2017
-            </div>
-        </div>
-        <div style="color: #767676">
-            Niall Crosby
-        </div>
-        <div style="color: #767676; padding-top: 20px;">
-            Big data doesn't fit in a browser, so here is the thinking behind ag-Grid's new Enterprise Model.
-        </div>
-    </div>
-
-    <div style="overflow: hidden; border: 1px solid darkgrey; background-color: #eee; padding: 10px; margin: 30px 5px 5px 5px;">
-        <div style="float: left; width: 240px;">
-            <a href="../ag-grid-big-data-small-browser/">
-                <img src="../images/react.png" style="width: 100px;"/>
-            </a>
-        </div>
-
-        <div style="overflow: hidden;">
-            <div style="font-size: 20px; color: #167ac6; float: left;">
-                <a href="../ag-grid-react-datagrid/">
-                    Using React and Redux with ag-Grid
-                </a>
-            </div>
-            <div style="float: right;  color: #767676;">
-                13th May 2017
-            </div>
-        </div>
-        <div style="color: #767676">
-            Sean Landsman
-        </div>
-        <div style="color: #767676; padding-top: 20px;">
-            Learn how to combine ag-Grid, React and Redux, getting the best from all three great libraries.
-        </div>
-    </div>
-
-
-    <div style="overflow: hidden; border: 1px solid darkgrey; background-color: #eee; padding: 10px; margin: 30px 5px 5px 5px;">
-        <div style="float: left; width: 240px;">
-            <a href="../ag-grid-partners-with-webpack/">
-                <img src="../images/ag_grid_and_webpack.png" style="width: 225px;"/>
-            </a>
-        </div>
-
-        <div style="overflow: hidden;">
-            <div style="font-size: 20px; color: #167ac6; float: left;">
-                <a href="../ag-grid-partners-with-webpack/">
-                    ag-Grid partners with webpack
-                </a>
-            </div>
-            <div style="float: right;  color: #767676;">
-                20th March 2017
-            </div>
-        </div>
-        <div style="color: #767676">
-            Niall Crosby
-        </div>
-        <div style="color: #767676; padding-top: 20px;">
-            ag-Grid and webpack announce their partnership that will see ag-Grid contribute to the future of webpack. This is the first commitment in our Corporate Social Responsibility as we give back to the community that we come from.
-        </div>
-    </div>
-
-    <div style="overflow: hidden; border: 1px solid darkgrey; background-color: #eee; padding: 10px; margin: 30px 5px 5px 5px;">
-        <div style="float: left; width: 240px;">
-            <a href="../vue-js-grid/">
-                <img src="../images/agGridDaily.png" style="width: 225px;"/>
-            </a>
-        </div>
-
-        <div style="overflow: hidden;">
-            <div style="font-size: 20px; color: #167ac6; float: left;">
-                <a href="../ag-grid-webpack-ngtools/">
-                    Webpack Tutorial: Using @ngTools/webpack
-                </a>
-            </div>
-            <div style="float: right;  color: #767676;">
-                14th March 2017
-            </div>
-        </div>
-        <div style="color: #767676">
-            Sean Landsman
-        </div>
-        <div style="color: #767676; padding-top: 20px;">
-            Tutorial on how to use @ngtools/Webpack with AOT
-        </div>
-    </div>
-
-    <div style="overflow: hidden; border: 1px solid darkgrey; background-color: #eee; padding: 10px; margin: 30px 5px 5px 5px;">
-        <div style="float: left; width: 240px;">
-            <a href="../vue-js-grid/">
-                <img src="../images/agGridDaily.png" style="width: 225px;"/>
-            </a>
-        </div>
-
-        <div style="overflow: hidden;">
-            <div style="font-size: 20px; color: #167ac6; float: left;">
-                <a href="../vue-js-grid/">
-                    Using VueJS Components in ag-Grid
-                </a>
-            </div>
-            <div style="float: right;  color: #767676;">
-                1st March 2017
-            </div>
-        </div>
-        <div style="color: #767676">
-            Sean Landsman
-        </div>
-        <div style="color: #767676; padding-top: 20px;">
-            Tutorial on how to use ag-Grid using VueJS and dynamic VueJS Components.
-        </div>
-    </div>
-
-    <div style="overflow: hidden; border: 1px solid darkgrey; background-color: #eee; padding: 10px; margin: 30px 5px 5px 5px;">
-        <div style="float: left; width: 240px;">
-            <a href="../review-of-angularjs-grids/">
-                <img src="../images/agGridDaily.png" style="width: 225px;"/>
-            </a>
-        </div>
-
-        <div style="overflow: hidden;">
-            <div style="font-size: 20px; color: #167ac6; float: left;">
-                <a href="../review-of-angularjs-grids/">
-                    From Hater to Fan – How I fell in Love with ag-Grid
-                </a>
-            </div>
-            <div style="float: right;  color: #767676;">
-                15th February 2017
-            </div>
-        </div>
-        <div style="color: #767676">
-            Amit Moryossef
-        </div>
-        <div style="color: #767676; padding-top: 20px;">
-            This is a guest blog from one of our users, Amit Moryossef, who describes his experience in working with ag-Grid.
-        </div>
-    </div>
-
-    <div style="overflow: hidden; border: 1px solid darkgrey; background-color: #eee; padding: 10px; margin: 30px 5px 5px 5px;">
-        <div style="float: left; width: 240px;">
-            <a href="../git-color/">
-                <img src="../images/agGridDaily.png" style="width: 225px;"/>
-            </a>
-        </div>
-
-        <div style="overflow: hidden;">
-            <div style="font-size: 20px; color: #167ac6; float: left;">
-                <a href="../git-color/">
-                    Git on the Command Line - Improving the Experience
-                </a>
-            </div>
-            <div style="float: right;  color: #767676;">
-                6th February 2017
-            </div>
-        </div>
-        <div style="color: #767676">
-            Sean Landsman
-        </div>
-        <div style="color: #767676; padding-top: 20px;">
-            Configuring Git and enhancing your Command Line to give you instant feedback on where you are and what you're doing.
-        </div>
-    </div>
-    <div style="overflow: hidden; border: 1px solid darkgrey; background-color: #eee; padding: 10px; margin: 30px 5px 5px 5px;">
-        <div style="float: left; width: 240px;">
-            <a href="../ag-grid-understanding-webpack/">
-                <img src="../images/agGridDaily.png" style="width: 225px;"/>
-            </a>
-        </div>
-
-        <div style="overflow: hidden;">
-            <div style="font-size: 20px; color: #167ac6; float: left;">
-                <a href="/ag-grid-understanding-webpack/">
-                    Webpack Tutorial: Understanding How it Works
-                </a>
-            </div>
-            <div style="float: right;  color: #767676;">
-                23rd January 2017
-            </div>
-        </div>
-        <div style="color: #767676">
-            Sean Landsman
-        </div>
-        <div style="color: #767676; padding-top: 20px;">
-            Getting to grips with Webpack we go into detail on how to use Webpack to transpile and bundle code, as well as how to process
-            CSS and images.
-        </div>
-    </div>
-    <div style="overflow: hidden; border: 1px solid darkgrey; background-color: #eee; padding: 10px; margin: 30px 5px 5px 5px;">
-        <div style="float: left; width: 240px;">
-            <a href="../ag-grid-angular-aot-dynamic-components/">
-                <img src="../images/agGridDaily.png" style="width: 225px;"/>
-            </a>
-        </div>
-
-        <div style="overflow: hidden;">
-            <div style="font-size: 20px; color: #167ac6; float: left;">
-                <a href="/ag-grid-angular-aot-dynamic-components/">
-                    Understanding AOT and Dynamic Components in Angular 2
-                </a>
-            </div>
-            <div style="float: right;  color: #767676;">
-                8th December 2016
-            </div>
-        </div>
-        <div style="color: #767676">
-            Sean Landsman
-        </div>
-        <div style="color: #767676; padding-top: 20px;">
-            Expanding on our previous blog entry, we go into detail on understanding how do use Dynamic Angular 2 Components with AOT.
-        </div>
-    </div>
-
-    <div style="overflow: hidden; border: 1px solid darkgrey; background-color: #eee; padding: 10px; margin: 30px 5px 5px 5px;">
-        <div style="float: left; width: 240px;">
-            <a href="../javascript-datagrid/">
-                <img src="../images/agGridDaily.png" style="width: 225px;"/>
-            </a>
-        </div>
-
-        <div style="overflow: hidden;">
-            <div style="font-size: 20px; color: #167ac6; float: left;">
-                <a href="/ag-grid-angular2-support-v7/">
-                    ag-Grid v7: AOT & Angular 2 Components
-                </a>
-            </div>
-            <div style="float: right;  color: #767676;">
-                30th November 2016
-            </div>
-        </div>
-        <div style="color: #767676">
-            Self Published
-        </div>
-        <div style="color: #767676; padding-top: 20px;">
-            Having worked hard to find a way to offer both full Angular 2 Components together with AOT support, we finally crack it!
-        </div>
-    </div>
-
-    <div style="overflow: hidden; border: 1px solid darkgrey; background-color: #eee; padding: 10px; margin: 30px 5px 5px 5px;">
-        <div style="float: left; width: 240px;">
-            <a href="../javascript-datagrid/">
-                <img src="../images/agGridDaily.png" style="width: 225px;"/>
-            </a>
-        </div>
-
-        <div style="overflow: hidden;">
-            <div style="font-size: 20px; color: #167ac6; float: left;">
-                <a href="/ag-grid-datagrid-aurelia/">
-                    ag-Grid - The Enterprise Datagrid For Aurelia
-                </a>
-            </div>
-            <div style="float: right;  color: #767676;">
-                30th November 2016
-            </div>
-        </div>
-        <div style="color: #767676">
-            Self Published
-        </div>
-        <div style="color: #767676; padding-top: 20px;">
-            We're really excited to be able to offer support for Aurelia - another great reason to choose ag-Grid as your Enterprise Data Grid!
-        </div>
-    </div>
-
-    <div style="overflow: hidden; border: 1px solid darkgrey; background-color: #eee; padding: 10px; margin: 30px 5px 5px 5px;">
-        <div style="float: left; width: 240px;">
-            <a href="../javascript-datagrid/">
-                <img src="../images/agGridDaily.png" style="width: 225px;"/>
-            </a>
-        </div>
-
-        <div style="overflow: hidden;">
-            <div style="font-size: 20px; color: #167ac6; float: left;">
-                <a href="../javascript-datagrid/">
-                    8 reasons to choose ag-Grid as your JavaScript Datagrid
-                </a>
-            </div>
-            <div style="float: right;  color: #767676;">
-                27th October 2016
-            </div>
-        </div>
-        <div style="color: #767676">
-            Self Published
-        </div>
-        <div style="color: #767676; padding-top: 20px;">
-            Having spoken to many users of ag-Grid, we understand why 9 out of 10 cats choose ag-Grid over the competition.
-            This article explains the main reasons why ag-Grid is becoming the globally leading JavaScript data grid.
-        </div>
-    </div>
-
-    <div style="overflow: hidden; border: 1px solid darkgrey; background-color: #eee; padding: 10px; margin: 30px 5px 5px 5px;">
-        <div style="float: left; width: 240px;">
-            <a href="../ag-grid-angular-connect-2016/">
-                <img src="../images/angularConnect2016/agGridStand-small.png" style="width: 225px;"/>
-            </a>
-        </div>
-
-        <div style="overflow: hidden;">
-            <div style="font-size: 20px; color: #167ac6; float: left;">
-                <a href="../ag-grid-angular-connect-2016/">
-                    We're gonna need a bigger boat: from speaker to sponsor with ag-Grid
-                </a>
-            </div>
-            <div style="float: right;  color: #767676;">
-                5th October 2016
-            </div>
-        </div>
-        <div style="color: #767676">
-            Self Published
-        </div>
-        <div style="color: #767676; padding-top: 20px;">
-            The story behind ag-Grid sponsoring Angular Connect 2016 – one of Europe’s largest Angular conferences.
-            Not bad considering only 6 months after ag-Grid Enterprise launched.
-        </div>
-    </div>
-
-    <div style="overflow: hidden; border: 1px solid darkgrey; background-color: #eee; padding: 10px; margin: 30px 5px 5px 5px;">
-        <div style="float: left; width: 240px;">
-            <a href="/ag-grid-angular2-support/">
-                <img src="/images/agGridDaily.png"/>
-            </a>
-        </div>
-
-        <div style="overflow: hidden;">
-            <div style="font-size: 20px; color: #167ac6; float: left;">
-                <a href="/ag-grid-angular2-support-v6/">
-                    Announcing ag-Grid v6 and Angular 2 Support
-                </a>
-            </div>
-            <div style="float: right;  color: #767676;">
-                21 September 2016
-            </div>
-        </div>
-
-        <div style="color: #767676">
-            Self Published
-        </div>
-        <div style="color: #767676; padding-top: 20px;">
-            Press release announcing version 6 of ag-Grid, introducing full support for Angular 2 components within ag-Grid.
-        </div>
-    </div>
-
-    <div style="overflow: hidden; border: 1px solid darkgrey; background-color: #eee; padding: 10px; margin: 30px 5px 5px 5px;">
-        <div style="float: left; width: 240px;">
-            <a href="/ag-grid-javascript-pivot-grid/">
-                <img src="/images/agGridDaily.png"/>
-            </a>
-        </div>
-
-        <div style="overflow: hidden;">
-            <div style="font-size: 20px; color: #167ac6; float: left;">
-                <a href="/ag-grid-javascript-pivot-grid/">
-                    Announcing ag-Grid v5 and Pivot
-                </a>
-            </div>
-            <div style="float: right;  color: #767676;">
-                13th July 2016
-            </div>
-        </div>
-        <div style="color: #767676">
-            Self Published
-        </div>
-        <div style="color: #767676; padding-top: 20px;">
-            Press release announcing version 5 of ag-Grid, introducing Pivot for the first time
-            to a general purpose JavaScript data grid.
-        </div>
-    </div>
-
-    <div style="overflow: hidden; border: 1px solid darkgrey; background-color: #eee; padding: 10px; margin: 30px 5px 5px 5px;">
-
-        <div style="float: left; width: 240px;">
-            <a href="/ag-grid-goes-commercial/">
-                <img src="/images/agGridDaily.png"/>
-            </a>
-        </div>
-        <div style="overflow: hidden;">
-            <div style="font-size: 20px; color: #167ac6; float: left;">
-                <a href="/ag-grid-goes-commercial/">
-                    ag-Grid Goes Commercial
-                </a>
-            </div>
-            <div style="float: right;  color: #767676;">
-                9th March 2016
-            </div>
-        </div>
-        <div style="color: #767676">
-            Self Published
-        </div>
-        <div style="color: #767676; padding-top: 20px;">
-            Press release announcing version 4 of ag-Grid, the first version of ag-Grid to have both free
-            (ag-Grid) and commercial (ag-Grid-Enterprise) version of the grid.
-        </div>
-
-    </div>
-
-    <div style="overflow: hidden; border: 1px solid darkgrey; background-color: #eee; padding: 10px; margin: 30px 5px 5px 5px;">
-
-        <div style="float: left; width: 240px;">
-            <a href="/understanding-packaging-for-javascript-typescript-commonjs-and-everything-else/">
-                <img src="/images/agGridDaily.png"/>
-            </a>
-        </div>
-        <div style="overflow: hidden;">
-            <div style="font-size: 20px; color: #167ac6; float: left;">
-                <a href="/understanding-packaging-for-javascript-typescript-commonjs-and-everything-else/">
-                    Understand Packaging for Javascript, TypesScript, CommonJS and Everything Else
-                </a>
-            </div>
-            <div style="float: right;  color: #767676;">
-                9th February 2016
-            </div>
-        </div>
-        <div style="color: #767676">
-            Self Published
-        </div>
-        <div style="color: #767676; padding-top: 20px;">
-            Supporting all the frameworks and build systems took days of research and practicing.
-            This article goes through lessons learnt and how to structure a project while supporting
-            all the frameworks and build systems around today.
-        </div>
-
-    </div>
-
-    <div style="overflow: hidden; border: 1px solid darkgrey; background-color: #eee; padding: 10px; margin: 30px 5px 5px 5px;">
-
-        <div style="float: left; width: 240px;">
-            <a href="/react-and-ag-grid/">
-                <img src="/images/agGridDaily.png"/>
-            </a>
-        </div>
-        <div style="overflow: hidden;">
-            <div style="font-size: 20px; color: #167ac6; float: left;">
-                <a href="/react-and-ag-grid/">
-                    Announcing React and ag-Grid
-                </a>
-            </div>
-            <div style="float: right;  color: #767676;">
-                28th January 2016
-            </div>
-        </div>
-        <div style="color: #767676">
-            Self Published
-        </div>
-        <div style="color: #767676; padding-top: 20px;">
-            Article announcing ag-Grids support for React. Not only do they work together,
-            they play together very well indeed!
-        </div>
-
-    </div>
-
-
-    <div style="overflow: hidden; border: 1px solid darkgrey; background-color: #eee; padding: 10px; margin: 30px 5px 5px 5px;">
-
-        <div style="float: left; width: 240px;">
-            <a href="/ag-grid-in-2016/">
-                <img src="/images/agGridDaily.png"/>
-            </a>
-        </div>
-        <div style="overflow: hidden;">
-            <div style="font-size: 20px; color: #167ac6; float: left;">
-                <a href="/ag-grid-in-2016/">
-                    Stepping it Up, ag-Grid Focuses on Agnostic in 2016
-                </a>
-            </div>
-            <div style="float: right;  color: #767676;">
-                25th October 2015
-            </div>
-        </div>
-        <div style="color: #767676">
-            Self Published
-        </div>
-        <div style="color: #767676; padding-top: 20px;">
-            Article taking a step back from ag-Grid and sharing the plans for ag-Grid and 2016.
-        </div>
-
-    </div>
-
-
-    <div style="overflow: hidden; border: 1px solid darkgrey; background-color: #eee; padding: 10px; margin: 30px 5px 5px 5px;">
-
-        <div style="float: left; width: 240px;">
-            <a href="https://www.youtube.com/watch?v=gNhPeLCBbE0">
-                <img src="/images/angularConnectTalk.png"/>
-            </a>
-        </div>
-        <div style="overflow: hidden;">
-            <div style="font-size: 20px; color: #167ac6; float: left;">
-                <a href="https://www.youtube.com/watch?v=gNhPeLCBbE0">
-                    Building Performant components for AngularJS 1.x
-                </a>
-            </div>
-            <div style="float: right;  color: #767676;">
-                21st October 2015
-            </div>
-        </div>
-        <div style="color: #767676">
-            Angular Connect
-        </div>
-        <div style="color: #767676; padding-top: 20px;">
-            Niall Crosby giving a talk on how he got ag-Grid to work fast. This does not mean
-            ag-Grid only works with Angular, it's a framework agnostic grid, it works using
-            plain Javascript also.
-        </div>
-
-    </div>
-
-
-
-    <div style="overflow: hidden; border: 1px solid darkgrey; background-color: #eee; padding: 10px; margin: 30px 5px 5px 5px;">
-
-        <div style="float: left; width: 240px;">
-            <a href="/embracing-the-future-with-angularjs2-web-components-and-ag-grid/">
-                <img src="/images/agGridDaily.png"/>
-            </a>
-        </div>
-        <div style="overflow: hidden;">
-            <div style="font-size: 20px; color: #167ac6; float: left;">
-                <a href="/embracing-the-future-with-angularjs2-web-components-and-ag-grid/">
-                    Embracing the Future with Angular 2.0, Web Components and ag-Grid
-                </a>
-            </div>
-            <div style="float: right;  color: #767676;">
-                25th September 2015
-            </div>
-        </div>
-        <div style="color: #767676">
-            Self Published
-        </div>
-        <div style="color: #767676; padding-top: 20px;">
-            This article explains Niall's thinking behind positioning ag-Grid as a framework
-            agnostic grid while still keeping aligned with the future of Angular via
-            Angular's use of Web Components.
-        </div>
-
-    </div>
-
-    <div style="overflow: hidden; border: 1px solid darkgrey; background-color: #eee; padding: 10px; margin: 30px 5px 5px 5px;">
-
-        <div style="float: left; width: 240px;">
-            <a href="https://www.youtube.com/watch?v=jQ_nyTiKbZg">
-                <img src="/images/angularAir.png"/>
-            </a>
-        </div>
-        <div style="overflow: hidden;">
-            <div style="font-size: 20px; color: #167ac6; float: left;">
-                <a href="https://www.youtube.com/watch?v=jQ_nyTiKbZg">
-                    Angular Air Episode 32: ag-Grid
-                </a>
-            </div>
-            <div style="float: right;  color: #767676;">
-                15th September 2015
-            </div>
-        </div>
-        <div style="color: #767676">
-            by Angular Air
-        </div>
-        <div style="color: #767676; padding-top: 20px;">
-            Niall Crosby discusses ag-Grid with the Angular Air team. Hear Niall speak openly
-            about the story of ag-Grid, Angular 2 and Web Components, and also the future of ag-Grid.
-        </div>
-    </div>
-
-
-    <div style="overflow: hidden; border: 1px solid darkgrey; background-color: #eee; padding: 10px; margin: 30px 5px 5px 5px;">
-
-        <div style="float: left; width: 240px;">
-            <a href="//why-the-world-needed-another-angularjs-grid/">
-                <img src="/images/agGridDaily.png"/>
-            </a>
-        </div>
-        <div style="overflow: hidden;">
-            <div style="font-size: 20px; color: #167ac6; float: left;">
-                <a href="/why-the-world-needed-another-angularjs-grid/">
-                    Why The World Needed Another AngularJS 1.x Grid
-                </a>
-            </div>
-            <div style="float: right;  color: #767676;">
-                31st March 2015
-            </div>
-        </div>
-        <div style="color: #767676">
-            Self Published
-        </div>
-        <div style="color: #767676; padding-top: 20px;">
-            This is the article that kicked it all off. Niall explains why he found himself
-            disregarding all other grids after lots of frustration and started ag-Grid.
-        </div>
-
-    </div> -->
-
-    </div>
-</div>
-
 <?php include_once("../includes/footer.php"); ?>
 
 </body>
