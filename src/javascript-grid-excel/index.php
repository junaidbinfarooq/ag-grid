<?php
$pageTitle = "Javascript Grid Excel";
$pageDescription = "We are now supporting JavaScript Export to Excel. This page explains how to use this new feature to Export to Excel along with properties you can set to get the configure the exports.";
$pageKeyboards = "JavaScript Grid Excel";
$pageGroup = "feature";
include '../documentation-main/documentation_header.php';
?>

<p>

<<<<<<< HEAD
    <h1 class="heading-enterprise">JavaScript Grid Excel</h1>

=======
    <h1 class="first-h1"><img src="../images/enterprise_50.png" title="Enterprise Feature"/> JavaScript Grid Excel</h1>
>>>>>>> 95e3e943
    <h2>Exporting ag-Grid Data to Excel</h2>

    <p>
        Excel Export allows exporting ag-Grid data to Excel using Excel's own XML format. Using this format
        allows for rich Excel files to be created with the following:
        <ol>
            <li>The column width from your grid is exported to Excel, so the columns in Excel will have the same width as your web application</li>
            <li>You can specify Excel styles (colors, fonts, borders etc) to be included in the Excel file.</li>
            <li>The data types of your columns are passed to Excel as part of the export so that if you can to work with the data within Excel in the correct format.</li>
            <li>The cells of the column header groups are merged in the same manner as the group headers in ag-Grid.</li>
        </ol>
    </p>

    <note>If you want to disable Excel export, you can set the property <code>suppressExcelExport = true</code> in your
    <code>gridOptions</code></note>

    <h3 id="ExcelExportApi">API</h3>

    <p>
        The export is performed by calling the following API. Note that this API is similar to the <a href="../javascript-grid-export/#cellClassRules">CSV Export</a> API,
        so you can use similar config for both.
    </p>

    <ul>
        <li><b>exportDataAsExcel(params)</b>: Does the full export and triggers the download of the file in the browser automatically so the user can open immediately.</li>
        <li><b>getDataAsExcel(params)</b>: Returns the Excel XML that represents the export performed by
            <i>exportDataAsExcel(params)</i>. This can then be used by your web application, e.g. to send the data to the
            server for storing or sending via email etc.</li>
    </ul>

    <p>
        Each of these methods takes an optional params object that can take the following:
    </p>

    <ul>
        <li><b>skipHeader</b>: Set to true if you don't want the first line to be column header names.</li>
        <li><b>columnGroups</b>: Set to true to include header column groupings.</li>
        <li><b>skipGroups</b>: Set to true to skip row group headers and footers if grouping rows. No impact if not grouping rows.</li>
        <li><b>skipFooters</b>: Set to true to skip footers only if grouping. No impact if not grouping or if not using footers in grouping.</li>
        <li><b>fileName</b>: String to use as the file name. If missing, the file name 'export.xls' will be used.</li>
        <li><b>allColumns</b>: If true, all columns will be exported in the order they appear in columnDefs.
            Otherwise only the columns currently showing in the grid, and in that order, are exported.</li>
        <li><b>onlySelected</b>: Only export selected rows.</li>
        <li><b>onlySelectedAllPages</b>: Only export selected rows including other pages (only applicable when using pagination).</li>
        <li><b>columnKeys</b>: Provide a list (an array) of column keys to export specific columns.</li>
        <li><b>shouldRowBeSkipped</b>: Allows you to skip entire rows from the export.</li>
        <li><b>processCellCallback</b>: Allows you to process (typically format) cells for the export.</li>
        <li><b>processHeaderCallback</b>: Allows you to create custom header values for the export.</li>
        <li><b>customHeader</b>: If you want to put some rows at the top of the xls file, stick it here.
            The format of this rows is specified below in the section custom rows.</li>
        <li><b>customFooter</b>: Same as customHeader, but for the end of the file.</li>
        <li><b>sheetName</b>: The name of the sheet in excel where the grid will get exported. If not specified defaults to 'ag-grid'.</li>
    </ul>


    <h4>shouldRowBeSkipped()</h4>

    <p>This callback allows you to entirely skip a row to be exported. The example below has an option 'Skip Group R'
        which will entirely skip all the rows which Group=R.</p>

    <p>
        The callback params has the following attributes: node, api, context.
    </p>

    <h4>processCellCallback()</h4>

    <p>This callback allows you to format the cells for the export. The example below has an option 'Use Cell Callback'
        which puts all the items into upper case. This can be useful if, for example, you need to format date cells
        to be read by Excel.</p>

    <p>
        The callback params has the following attributes: value, node, column, api, columnApi, context.
    </p>

    <h4>processHeaderCallback()</h4>

    <p>If you don't like the header names the grid provides then you can provide your own header names. For example, you
        have grouped columns and you want to include the columns parent groups.</p>

    <p>
        The callback params has the following attributes: column, api, columnApi, context.
    </p>

    <p>
        You can assign default export parameters to your Excel export by setting the property <i>defaultExportParams</i>
        in your gridOptions. This is useful if you are planning the user to let export the data via the contextual menu.
    </p>

    <h4>Custom rows</h4>

    <p>You can pass your custom rows in the properties <i>customHeader</i> amd <i>customFooter</i>. This properties are
        expected to contain an array of array of ExcelCell objects, which itself contains ExcelData objects. </p>

    <p>Each item in the array is considered to be a row in the excel export</p>

    <p>Find below the definition of these interfaces and an example</p>

    <?php include 'customRowProperties.php' ?>

    <p>
    <b>ExcelCell</b>
    <?php printPropertiesTable($excelCell) ?>
    </p>

    <p>
    <b>ExcelData</b>
    <?php printPropertiesTable($excelData) ?>
    </p>

    <p>
    <b>Example</b>
    <p>The following example shows 4 custom rows, note that:</p>
    <ul>
        <li>The first and the last row are empty '[]'</li>
        <li>The second row spans 2 columns</li>
        <li>The third row has 2 cells. The first cell is a label (string) and the second one a total (number)</li>
        <li>All cells have styles associated. These styles need to be specified as part of the <i>gridOptions</i>. See
        below 'Export with Styles'
        </li>
    </ul>
    <snippet>
[
    [],
    [{styleId:'bigHeader', data:{type:'String', value:'Summary'}}],
    [
        {styleId:'label', data:{type:'String', value:'Sales'}, mergeAcross:2},
        {styleId:'amount', data:{type:'Number', value:'3695.36'}}
    ],
    []
]</snippet>
    </p>

    <p>

    <h3>
        What Gets Exported
    </h3>

    <p>
        The data in the grid, similar to <a href="../javascript-grid-export/#cellClassRules">CSV Export</a>, gets exported. However unlike <a href="../javascript-grid-export/#cellClassRules">CSV Export</a>, you also get to export styles.
        The details of how to specify styles with Excel are explained in the last example on this page.
    <p>

    <p>Regardless, the following needs to be taken into consideration</p>

    <ul>
        <li>The raw values, and not the result of cell renderer, will get used, meaning:
            <ul>
                <li>Cell Renderer's will NOT be used.</li>
                <li>Value Getters will be used.</li>
                <li>Cell Formatter's will NOT be used (use <i>processCellCallback</i> instead).</li>
            </ul>
        </li>
        <li>If row grouping, all data will be exported regardless of groups open or closed.</li>
        <li>If row grouping with footers (groupIncludeFooter=true) the footers will NOT be used -
            this is a GUI addition that happens for displaying the data in the grid.</li>
    </ul>

    <h3>Example 1 - Export Without Styles</h3>

    <p>
        The example below demonstrates exporting the data without any styling. Note that the grid has CSS Class Rules
        for changing the background color of some cells. The Excel Export does not replicate the HTML styling. How
        to get similar formatting in your Excel is explained in the second example. The following items can be noted
        from the example:
    </p>

    <ul>
        <li>The column grouping is exported.</li>
        <li>Filtered rows are not included in the export.</li>
        <li>The sort order is maintained in the export.</li>
        <li>The order of the columns is maintained in the export.</li>
        <li>Only visible columns are exported.</li>
        <li>Value getters are used to work out the value to export (the 'Group' col in the example below uses a value getter to take the first letter of the country name)</li>
        <li>Aggregated values are exported.</li>
        <li>For groups, the first exported value (column) will always have the group key.</li>
    </ul>

    <?= example('Excel Export Without Styles', 'excel-export-without-styles', 'generated', array("enterprise" => 1)) ?>

    <h3>Export with Styles</h3>

    <p>
        The main reason to export to Excel instead of CSV is so that the look and feel remain as consistent as possible with your ag-Grid application. In order to
        simplify the configuration the Excel Export reuses the <a href="../javascript-grid-cell-styles/#cellClassRules">cellClassRules</a>
        and the <a href="../javascript-grid-cell-styles/#cellClass">cellClass</a> from the column definition.
        Whatever resultant class is applicable to the cell then is expected to be provided as an Excel Style to the
        ExcelStyles property in the <a href="../javascript-grid-properties/">gridOptions</a>.
    </p>

    <p>
        The configuration maps to the <a href="https://msdn.microsoft.com/en-us/library/aa140066(v=office.10).aspx">
        Microsoft Excel XML format</a>. This is why the configuration below deviates away from what is used elsewhere
        in ag-Grid.
    </p>

    <h4>Excel Style Definition</h4>

    <p>
        An Excel style object has the following properties:
    </p>

    <ul>
        <li><b>id</b> (mandatory): The id of the style, this has to be a unique string and has to match the name of the style from the <a href="../javascript-grid-cell-styles/#cellClassRules">cellClassRules</a></li>
        <li><b>alignment</b> (optional): Vertical and horizontal alignmen:<ul>
                <li>horizontal: String one of Automatic, Left, Center, Right, Fill, Justify, CenterAcrossSelection, Distributed, and JustifyDistributed</li>
                <li>indent: Number of indents</li>
                <li>readingOrder: String one of RightToLeft, LeftToRight, and Context</li>
                <li>rotate: Number. Specifies the rotation of the text within the cell. 90 is straight up, 0 is horizontal, and -90 is straight down</li>
                <li>shrinkToFit: Boolean. True means that the text size should be shrunk so that all of the text fits within the cell. False means that the font within the cell should behave normally</li>
                <li>vertical: String one of Automatic, Top, Bottom, Center, Justify, Distributed, and JustifyDistributed</li>
                <li>verticalText: Boolean. Specifies whether the text is drawn "downwards", whereby each letter is drawn horizontally, one above the other. </li>
                <li>wrapText: Boolean. Specifies whether the text in this cell should wrap at the cell boundary.
                    False means that text either spills or gets truncated at the cell boundary (depending on whether the adjacent cell(s) have content). </li>
            </ul>
        </li>
        <li><b>borders</b> (optional): All the 4 borders must be specified (explained in next section): <ul>
                <li>borderBottom</li>
                <li>borderLeft</li>
                <li>borderTop</li>
                <li>borderRight</li>
            </ul>
        </li>
        <li><b>font</b> (optional):  The color must be declared: <ul>
                <li>bold. Boolean</li>
                <li>color. A color in hexadecimal format</li>
                <li>fontName. String</li>
                <li>italic. Boolean</li>
                <li>outline. Boolean</li>
                <li>shadow. Boolean</li>
                <li>size. Number. Size of the font in points</li>
                <li>strikeThrough. Boolean.</li>
                <li>underline. One of None, Subscript, and Superscript.</li>
                <li>charSet. Number. Win32-dependent character set value.</li>
                <li>family. String. Win32-dependent font family. One of Automatic, Decorative, Modern, Roman, Script, and Swiss</li>
            </ul>
        </li>
        <li><b>interior</b> (optional): The color and pattern must be declared:
            <ul>
                <li><b>color</b>: A color in hexadecimal format</li>
                <li><b>pattern</b>: One of the following strings: None, Solid, Gray75, Gray50, Gray25, Gray125, Gray0625, HorzStripe, VertStripe, ReverseDiagStripe, DiagStripe, DiagCross, ThickDiagCross, ThinHorzStripe, ThinVertStripe, ThinReverseDiagStripe, ThinDiagStripe, ThinHorzCross, and ThinDiagCross</li>
                <li><b>patternColor</b>: A color in hexadecimal format</li>
            </ul>
        </li>
        <li><b>numberFormat</b> (optional): A javascript object with one property called format, this is any valid Excel format like: #,##0.00 (This formatting is used in the example below in the age column)
        </li>
        <li><b>protection</b> (optional): A javascript object with the following properties:
            <ul>
                <li><b>protected</b>: Boolean. This attribute indicates whether or not this cell is protected.
                    When the worksheet is unprotected, cell-level protection has no effect. When a cell is protected,
                    it will not allow the user to enter information into it.</li>
                <li><b>hideFormula</b>: Boolean. This attribute indicates whether or not this cell's formula should be hidden
                    when worksheet protection is enabled.</li>
            </ul>
        </li>
        <li><b>dataType</b> (optional): One of (string, number, boolean, dateTime, error). In most cases this is not necessary since this value is
            guessed based in weather the cell content is numeric or not. This is helpful if you want to fix the type of the
            cell. ie. If your cell content is 003, this cell will be default be interpreted as numeric, and in Excel, it will
            show up as 3. But if you want to keep your original formatting, you can do so by setting this property to string.
        </li>
</ul>

    <h4>Excel borders</h4>
    <p>
        The borderBottom, borderLeft, borderTop, borderRight properties are objects composed of the following mandatory properties:
    </p>

    <ul>
        <li><b>lineStyle</b>: One of the following strings: None, Continuous, Dash, Dot, DashDot, DashDotDot, SlantDashDot, and Double.</li>
        <li><b>weight</b>: A number representing the thickness of the border in pixels.</li>
        <li><b>color</b>: A color in hexadecimal format.</b></li>
    </ul>


    <h4>Excel Style Definition Example</h4>
    <snippet>
var columnDef = {
    ...,
    // The same cellClassRules and cellClass can be used for CSS and Excel
    cellClassRules: {
        greenBackground: function(params) { return params.value &lt; 23}
    },
    cellClass: 'redFont'
}

// In this example we can see how we merge the styles in Excel.
// Everyone less than 23 will have a green background, and a light green color font (#e0ffc1)
// also because redFont is set in cellClass, it will always be applied

var gridOptions = {
    ...,
    ExcelStyles: [
        // The base style, red font.
        {
            id: "redFont",
            interior: {
                color: "#FF0000", pattern: 'Solid'
            }
        },
        // The cellClassStyle: background is green and font color is light green,
        // note that since this excel style it's defined after redFont
        // it will override the red font color obtained through cellClass:'red'
        {
            id: "greenBackground",
            alignment: {
                horizontal: 'Right', vertical: 'Bottom'
            },
            borders: {
                borderBottom: {
                    color: "#000000", lineStyle: 'Continuous', weight: 1
                },
                borderLeft: {
                    color: "#000000", lineStyle: 'Continuous', weight: 1
                },
                borderRight: {
                    color: "#000000", lineStyle: 'Continuous', weight: 1
                },
                borderTop: {
                    color: "#000000", lineStyle: 'Continuous', weight: 1
                }
            },
            font: { color: "#e0ffc1"},
            interior: {
                color: "#008000", pattern: 'Solid'
            }
        }

    ]
}

   </snippet>

    <h4>Resolving Excel Styles</h4>

    <p>
        All the defined classes from <a href="../javascript-grid-cell-styles/#cellClass">cellClass</a> and all the classes resultant of evaluating
        the <a href="../javascript-grid-cell-styles/#cellClassRules">cellClassRules</a>
        are applied to each cell when exporting to Excel.
        Normally these styles map to CSS classes when the grid is doing normal rendering. In Excel Export, the styles are mapped against the Excel styles
        that you have provided. If more than one Excel style is found, the results are merged (similar to how CSS classes
        are merged by the browser when multiple classes are applied).
    </p>

    <p>
        Headers are a special case, headers are exported to Excel as normal rows, so in order to allow you to style them
        you can provide an ExcelStyle with id and name "header". If you do so, the headers
        will have that style applied to them when exported. You can see this is the second example below in this page.
    </p>

    <h4>Dealing With Errors In Excel</h4>

    <p>
        If you get an error when opening the Excel file, the most likely reason is that there is an error in the definition of the styles.
        If that is the case, since the generated xls file is a plain XML text file, we recommend you to edit the contents manually
        and see if any of the styles specified have any error according to the <a href="https://msdn.microsoft.com/en-us/library/aa140066(v=office.10).aspx">
        Microsoft specification for the Excel XML format</a>.
    </p>

    <p>
        Some of the most likely errors you can encounter when exporting to Excel are:
        <ul>
            <li>Not specifying all the attributes of an Excel Style property. If you specify the interior for an
                Excel style and don't provide a pattern, just color, Excel will fail to open the spreadsheet</li>
            <li>Using invalid characters in attributes, we recommend you not to use special characters.</li>
            <li>Not specifying the style associated to a cell, if a cell has an style that is not passed as part of the
                grid options, Excel won't fail opening the spreadsheet but the column won't be formatted.</li>
            <li>Specifying an invalid enumerated property. It is also important to realise that Excel is case sensitive,
            so Solid is a valid pattern, but SOLID or solid are not</li>
        </ul>
    </p>

    <h3>
        Example 2 - Export With Styles
    </h3>
    <p>
        This example illustrates the following features from the Excel export.
        <ul>
            <li>Cells with only one style will be exported to Excel, as you can see in the Country and Gold columns</li>
            <li>Styles can be combined it a similar fashion than CSS, this can be seen in the column age where athletes less than 20 years old get two styles applied (greenBackground and redFont)</li>
            <li>A default columnDef containing cellClassRules can be specified and it will be exported to Excel.
                You can see this is in the styling of the oddRows of the grid (boldBorders)</li>
            <li>Its possible to export borders as specified in the gold column (boldBorders)</li>
            <li>If a cell has an style but there isn't an associated Excel Style defined, the style for that cell won't
                get exported. This is the case in this example of the year column which has the style notInExcel, but since
                it hasn't been specified in the gridOptions, the column then gets exported without formatting.</li>
            <li>Note that there is an Excel Style with name and id header that gets automatically applied to the ag-Grid headers when exported to Excel</li>
            <li>As you can see in the column "Group", the Excel styles can be combined into cellClassRules and cellClass</li>
            <li>Note that there are specific to Excel styles applied, the age column has a number formatting style applied
                and the group column uses italic and bold font</li>
            <li>
                The silver column has a style with <i>dataType=string</i>. This forces this column to be rendered as text in
                Excel even though all of their cells are numeric
            </li>
        </ul>
    </p>

    <?= example('Excel Export With Styles', 'excel-export-with-styles', 'generated', array("enterprise" => 1)) ?>

    <h3>
        Example 3 - Data types
    </h3>

    <p>
        The following example demonstrates how to use other data types for your export. Note that:
    <ul>
        <li>Boolean works off using 1 for true</li>
        <li>The date time format for excel follows this format yyyy-mm-ddThh:MM:ss.mmm: </li>
        <li>If you try to pass data that is not compatible with the underlying data type Excel will throw an error</li>
        <li>When using <code>dataType: 'dateTime'</code> Excel doesn't format the resultant value, in this example
        it shows 39923. You need to add the formatting inside Excel</li>
    </ul>
    </p>
    <?= example('Excel Data Typs', 'excel-data-types', 'generated', array("enterprise" => 1)) ?>

    <h3 id="exportToXlsx">
        Exporting To XLSX
    </h3>
    <p>
        The xls files that we create are based on
        <a href="https://msdn.microsoft.com/en-us/library/aa140066(v=office.10).aspx">Excel own XML specification</a>. This
        is not compatible with the xlsx format, which is the preferred format of newer MS Excel versions.
    </p>
        Because of that when you open one of our exported files in a recent MS office version you might see this error:
    </p>
    <p>
        <img src="/images/excel_error.png">
    </p>
    </p>
    If you want to export to xlsx, you can reuse the XML that we generate and pass it onto a third
    party library that would convert it into XLSX.
    </p>
    </p>
    As specified in the API section above, <i>api.getDataAsExcel(params)</i> is the method that you need to call to
    obtain the XML that we generate
    </p>
    </p>
    The following example shows how this can be achieved by using <a href="http://sheetjs.com/" target="_blank">SheetJs</a>
    </p>

    <h3>
        SheetJs Custom XLSX Export Example - Without styles
    </h3>
    <p>
        In the following example note that:
    </p>
    <ul>
        <li><a href="http://sheetjs.com/" target="_blank">sheetJs</a> Is included as a third party library</li>
        <li>
            The "Export to Excel (xlsx)" button reuses the XML and passes it to sheetJs to generate a xlsx</li>
<snippet>
    var content = gridOptions.api.getDataAsExcel(params);
    var workbook = XLSX.read(content, {type: 'binary'});
    var xlsxContent = XLSX.write(workbook, {bookType: 'xlsx', type: 'base64'});</snippet>
        </li>
        <li>There is some code to handle the conversion from base64 to blob adapted from
            <a href="http://stackoverflow.com/questions/16245767/creating-a-blob-from-a-base64-string-in-javascript">stackOverflow</a></li>
        <li>There is some code to handle the download of the blob:
<snippet>
function download (params, content){
    var fileNamePresent = params && params.fileName && params.fileName.length !== 0;
    var fileName = fileNamePresent ? params.fileName : 'noWarning.xlsx';


    var blobObject = b64toBlob(content, 'application/vnd.openxmlformats-officedocument.spreadsheetml.sheet');


    if (window.navigator.msSaveOrOpenBlob) {
        // Internet Explorer
        window.navigator.msSaveOrOpenBlob(blobObject, fileName);
    } else {
        // Chrome
        var downloadLink = document.createElement("a");
        downloadLink.href = URL.createObjectURL(blobObject);
        downloadLink.download = fileName;

        document.body.appendChild(downloadLink);
        downloadLink.click();
        document.body.removeChild(downloadLink);
}</snippet></li>
    <li>Note that this example doesnt't import the styles to xls. To add styling to the xlsx, the logic could be extended
        to read the XML styling information received from
        <i>gridOptions.api.getDataAsExcel(params)</i>, and it could thn be passed into SheetJs through the object returned by
        <i>XLSX.read(content, {type: 'binary'})</i>. The reason this example is not exporting styles is because that it will
        go beyond of the purpose of demonstrating that you can reuse the XML we provide anyway you want.
    </li>
    </ul>

    <?= example('Custom XLSX', 'custom-xlsx', 'generated', array("enterprise" => 1, "extras" => array('xlsx'))) ?>

    <h1>Export to Excel with iPad</h1>

    <p>
        It is not possible to download files directly from JavaScript to an iPad. This is a restriction
        on iPads and not something wrong with ag-Grid. For this reason, the download links in the context
        menu are removed when running on iPad. If you do want to download on iPad, then it is recommended
        you use the api function <code>getDataAsCsv()</code> to get the export data and then send this
        to the server to allow building an endpoint for doing the download.
    </p>

<?php include '../documentation-main/documentation_footer.php';?><|MERGE_RESOLUTION|>--- conflicted
+++ resolved
@@ -7,13 +7,8 @@
 ?>
 
 <p>
-
-<<<<<<< HEAD
     <h1 class="heading-enterprise">JavaScript Grid Excel</h1>
 
-=======
-    <h1 class="first-h1"><img src="../images/enterprise_50.png" title="Enterprise Feature"/> JavaScript Grid Excel</h1>
->>>>>>> 95e3e943
     <h2>Exporting ag-Grid Data to Excel</h2>
 
     <p>
