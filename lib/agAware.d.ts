--- conflicted
+++ resolved
@@ -1,7 +1,3 @@
-<<<<<<< HEAD
-// ag-grid-ng2 v6.4.1
-=======
->>>>>>> 75a7f781
 import { AgRendererComponent } from "./agRendererComponent";
 /**
 * Deprecated - please use AgRendererComponent instead
