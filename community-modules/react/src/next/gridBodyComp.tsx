--- conflicted
+++ resolved
@@ -8,12 +8,8 @@
     RowContainerName
 } from '@ag-grid-community/core';
 import { classesList } from './utils';
-<<<<<<< HEAD
-import RowContainerComp from './rows/rowContainerComp';
-=======
-import { RowContainerComp } from './rows/rowContainerComp';
-import { reactCommentEffect, reactComment } from './reactComment';
->>>>>>> e59e9f7d
+import RowContainerComp  from './rows/rowContainerComp';
+import { reactCommentEffect } from './reactComment';
 
 interface SectionStyle {
     height: number,
