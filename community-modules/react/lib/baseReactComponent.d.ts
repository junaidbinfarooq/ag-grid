--- conflicted
+++ resolved
@@ -1,8 +1,4 @@
-<<<<<<< HEAD
-// @ag-grid-community/react v23.1.1
-=======
 // @ag-grid-community/react v23.2.0
->>>>>>> 27f95722
 import { IComponent, WrapableInterface } from '@ag-grid-community/core';
 export declare abstract class BaseReactComponent implements IComponent<any>, WrapableInterface {
     hasMethod(name: string): boolean;
