--- conflicted
+++ resolved
@@ -175,19 +175,8 @@
         var changes = {};
         this.extractGridPropertyChanges(prevProps, nextProps, changes);
         this.extractDeclarativeColDefChanges(nextProps, changes);
-<<<<<<< HEAD
-        if (Object.keys(changes).length > 0) {
-            window.setTimeout(function () {
-                // destroyed?
-                if (_this.api) {
-                    core_1.ComponentUtil.processOnChange(changes, _this.gridOptions, _this.api, _this.columnApi);
-                }
-            });
-        }
-=======
         this.processSynchronousChanges(changes);
         this.processAsynchronousChanges(changes);
->>>>>>> 558c6ff6
     };
     AgGridReact.prototype.extractDeclarativeColDefChanges = function (nextProps, changes) {
         // if columnDefs are provided on gridOptions we use those - you can't combine both
@@ -262,8 +251,6 @@
     AgGridReact.prototype.isLegacyComponentRendering = function () {
         return this.props.legacyComponentRendering;
     };
-<<<<<<< HEAD
-=======
     AgGridReact.prototype.processSynchronousChanges = function (changes) {
         var asyncChanges = __assign({}, changes);
         if (Object.keys(asyncChanges).length > 0) {
@@ -291,7 +278,6 @@
             });
         }
     };
->>>>>>> 558c6ff6
     AgGridReact.MAX_COMPONENT_CREATION_TIME_IN_MS = 1000; // a second should be more than enough to instantiate a component
     AgGridReact.defaultProps = {
         legacyComponentRendering: false,
