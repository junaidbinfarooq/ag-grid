/************************************************************************************************
 * If you change the GridOptions interface, you must also update PropertyKeys to be consistent. *
 ************************************************************************************************/
import { ColumnApi } from "../columns/columnApi";
import {
    AsyncTransactionsFlushed, BodyScrollEndEvent, BodyScrollEvent, CellClickedEvent,
    CellContextMenuEvent,
    CellDoubleClickedEvent,
    CellEditingStartedEvent,
    CellEditingStoppedEvent, CellEditRequestEvent, CellFocusedEvent,
    CellKeyDownEvent,
    CellKeyPressEvent,
    CellMouseDownEvent,
    CellMouseOutEvent,
    CellMouseOverEvent,
    CellValueChangedEvent,
    ChartCreated,
    ChartDestroyed,
    ChartOptionsChanged,
    ChartRangeSelectionChanged,
    ColumnAggFuncChangeRequestEvent,
    ColumnEverythingChangedEvent,
    ColumnGroupOpenedEvent,
    ColumnMovedEvent,
    ColumnPinnedEvent,
    ColumnPivotChangedEvent,
    ColumnPivotChangeRequestEvent,
    ColumnPivotModeChangedEvent,
    ColumnResizedEvent,
    ColumnRowGroupChangedEvent,
    ColumnRowGroupChangeRequestEvent,
    ColumnValueChangedEvent,
    ColumnValueChangeRequestEvent,
    ColumnVisibleEvent,
    ComponentStateChangedEvent,
    DisplayedColumnsChangedEvent,
    DragStartedEvent,
    DragStoppedEvent,
    ExpandCollapseAllEvent, FilterChangedEvent,
    FilterModifiedEvent, FilterOpenedEvent, FirstDataRenderedEvent, FullWidthCellKeyDownEvent, FullWidthCellKeyPressEvent, GridColumnsChangedEvent,
    GridReadyEvent, GridSizeChangedEvent, ModelUpdatedEvent,
    NewColumnsLoadedEvent,
    PaginationChangedEvent,
    PasteEndEvent,
    PasteStartEvent,
    PinnedRowDataChangedEvent,
    RangeSelectionChangedEvent,
    RowClickedEvent,
    RowDataChangedEvent,
    RowDataUpdatedEvent,
    RowDoubleClickedEvent,
    RowDragEvent,
    RowEditingStartedEvent,
    RowEditingStoppedEvent,
    RowGroupOpenedEvent,
    RowSelectedEvent,
    RowValueChangedEvent,
    SelectionChangedEvent,
    SortChangedEvent,
    ToolPanelVisibleChangedEvent,
    ViewportChangedEvent,
    VirtualColumnsChangedEvent,
    VirtualRowRemovedEvent
} from "../events";
import { GridApi } from "../gridApi";
import { HeaderPosition } from "../headerRendering/common/headerPosition";
import {
    CsvExportParams,
    ProcessCellForExportParams, ProcessGroupHeaderForExportParams, ProcessHeaderForExportParams
} from "../interfaces/exportParams";
import { AgChartTheme, AgChartThemeOverrides } from "../interfaces/iAgChartOptions";
import { ChartMenuOptions } from "../interfaces/iChartOptions";
import { AgGridCommon } from "../interfaces/iCommon";
import { IDatasource } from "../interfaces/iDatasource";
import { ExcelExportParams, ExcelStyle } from "../interfaces/iExcelCreator";
import { IServerSideDatasource } from "../interfaces/iServerSideDatasource";
import { StatusPanelDef } from "../interfaces/iStatusPanel";
import { IViewportDatasource } from "../interfaces/iViewportDatasource";
import { ILoadingCellRendererParams } from "../rendering/cellRenderers/loadingCellRenderer";
import { CellPosition } from "./cellPosition";
import { ColDef, ColGroupDef, IAggFunc, SuppressKeyboardEventParams } from "./colDef";
import { FillOperationParams, GetChartToolbarItemsParams, GetContextMenuItemsParams, GetGroupRowAggParams, GetLocaleTextParams, GetMainMenuItemsParams, GetRowIdParams, GetServerSideStoreParamsParams, InitialGroupOrderComparatorParams, IsApplyServerSideTransactionParams, IsExternalFilterPresentParams, IsFullWidthRowParams, IsGroupOpenByDefaultParams, IsServerSideGroupOpenByDefaultParams, NavigateToNextCellParams, NavigateToNextHeaderParams, PaginationNumberFormatterParams, PostProcessPopupParams, PostSortRowsParams, ProcessDataFromClipboardParams, ProcessRowParams, RowHeightParams, SendToClipboardParams, TabToNextCellParams, TabToNextHeaderParams, GetGroupAggFilteringParams } from "./iCallbackParams";
import { RowNode } from "./rowNode";
import { SideBarDef } from "./sideBar";

export interface GridOptions {

    // ******************************************************************************************************
    // If you change the properties on this interface, you must also update PropertyKeys to be consistent. *
    // ******************************************************************************************************

    // *** Accessories *** //
    /** Specifies the status bar components to use in the status bar. */
    statusBar?: { statusPanels: StatusPanelDef[]; };
    /** Specifies the side bar components. */
    sideBar?: SideBarDef | string | string[] | boolean | null;
    /** Set to `true` to not show the context menu. Use if you don't want to use the default 'right click' context menu. Default: `false`  */
    suppressContextMenu?: boolean;
    /**
     * When using `suppressContextMenu`, you can use the `onCellContextMenu` function to provide your own code to handle cell `contextmenu` events.
     * This flag is useful to prevent the browser from showing its default context menu.
     * Default: `false`
     */
    preventDefaultOnContextMenu?: boolean;
    /** Allows context menu to show, even when `Ctrl` key is held down. Default: `false`  */
    allowContextMenuWithControlKey?: boolean;
    /** Set to `true` to always show the column menu button, rather than only showing when the mouse is over the column header. Default: `false` */
    suppressMenuHide?: boolean;
    /** Set to `true` to use the browser's default tooltip instead of using the grid's Tooltip Component. Default: `false`  */
    enableBrowserTooltips?: boolean;
    /**
     * The delay in milliseconds that it takes for tooltips to show up once an element is hovered over.
     * **Note:** This property does not work if `enableBrowserTooltips` is `true`.
     * Default: `2000`
     */
    tooltipShowDelay?: number;
    /**
     * The delay in milliseconds that it takes for tooltips to hide once they have been displayed.
     * **Note:** This property does not work if `enableBrowserTooltips` is `true`.
     * Default: `10000`
     */
    tooltipHideDelay?: number;
    /** Set to `true` to have tooltips follow the cursor once they are displayed. Default: `false`  */
    tooltipMouseTrack?: boolean;
    /** DOM element to use as the popup parent for grid popups (context menu, column menu etc). */
    popupParent?: HTMLElement;

    // *** Clipboard *** //
    /** Set to `true` to also include headers when copying to clipboard using `Ctrl + C` clipboard. Default: `false` */
    copyHeadersToClipboard?: boolean;
    /** Set to `true` to also include group headers when copying to clipboard using `Ctrl + C` clipboard. Default: `false` */
    copyGroupHeadersToClipboard?: boolean;
    /** @deprecated Use `clipboardDelimiter` */
    clipboardDeliminator?: string;
    /**
     * Specify the delimiter to use when copying to clipboard.
     * Default: `\t`
    */
    clipboardDelimiter?: string;
    /** Set to `true` to copy the cell range or focused cell to the clipboard and never the selected rows. Default: `false` */
    suppressCopyRowsToClipboard?: boolean;
    /** Set to `true` to copy rows instead of ranges when a range with only a single cell is selected. Default: `false` */
    suppressCopySingleCellRanges?: boolean;
    /** Set to `true` to work around a bug with Excel (Windows) that adds an extra empty line at the end of ranges copied to the clipboard. Default: `false` */
    suppressLastEmptyLineOnPaste?: boolean;
    /** Set to `true` to turn off paste operations within the grid. */
    suppressClipboardPaste?: boolean;
    /** Set to `true` to stop the grid trying to use the Clipboard API, if it is blocked, and immediately fallback to the workaround. */
    suppressClipboardApi?: boolean;

    // *** Columns *** //
    /** Array of Column / Column Group definitions. */
    columnDefs?: (ColDef | ColGroupDef)[] | null;
    /** A default column definition. Items defined in the actual column definitions get precedence. */
    defaultColDef?: ColDef;
    /** A default column group definition. All column group definitions will use these properties. Items defined in the actual column group definition get precedence. */
    defaultColGroupDef?: Partial<ColGroupDef>;
    /** An object map of custom column types which contain groups of properties that column definitions can inherit by referencing in their `type` property. */
    columnTypes?: { [key: string]: ColDef; };
    /** Keeps the order of Columns maintained after new Column Definitions are updated. Default: `false` */
    maintainColumnOrder?: boolean;
    /** If `true`, then dots in field names (e.g. `'address.firstLine'`) are not treated as deep references. Allows you to use dots in your field name if you prefer. Default: `false` */
    suppressFieldDotNotation?: boolean;

    /** @deprecated */
    deltaColumnMode?: boolean;
    /** @deprecated */
    applyColumnDefOrder?: boolean; // is now the default, to turn off, set maintainColumnOrder
    /** @deprecated */
    immutableColumns?: boolean;
    /** @deprecated */
    suppressSetColumnStateEvents?: boolean;
    /** @deprecated */
    suppressColumnStateEvents?: boolean;

    /** @deprecated Set via `defaultColDef.width` */
    colWidth?: number;
    /** @deprecated Set via `defaultColDef.minWidth` */
    minColWidth?: number;
    /** @deprecated Set via `defaultColDef.maxWidth` */
    maxColWidth?: number;

    // *** Column Headers *** //
    /** The height in pixels for the row containing the column label header. If not specified, it uses the theme value of `header-height`. */
    headerHeight?: number;
    /** The height in pixels for the rows containing header column groups. If not specified, it uses `headerHeight`. */
    groupHeaderHeight?: number;
    /** The height in pixels for the row containing the floating filters. If not specified, it uses the theme value of `header-height`. */
    floatingFiltersHeight?: number;
    /** The height in pixels for the row containing the columns when in pivot mode. If not specified, it uses `headerHeight`. */
    pivotHeaderHeight?: number;
    /** The height in pixels for the row containing header column groups when in pivot mode. If not specified, it uses `groupHeaderHeight`. */
    pivotGroupHeaderHeight?: number;

    // *** Column Moving *** //
    /** Allow reordering and pinning columns by dragging columns from the Columns Tool Panel to the grid. Default: `false` */
    allowDragFromColumnsToolPanel?: boolean;
    /** Set to `true` to suppress column moving, i.e. to make the columns fixed position. Default: `false` */
    suppressMovableColumns?: boolean;
    /** If `true`, the `ag-column-moving` class is not added to the grid while columns are moving. In the default themes, this results in no animation when moving columns. Default: `false` */
    suppressColumnMoveAnimation?: boolean;
    /** If `true`, when you drag a column out of the grid (e.g. to the group zone) the column is not hidden. Default: `false` */
    suppressDragLeaveHidesColumns?: boolean;

    // *** Column Sizing *** //
    /** Set to `'shift'` to have shift-resize as the default resize operation (same as user holding down `Shift` while resizing). */
    colResizeDefault?: string;
    /** Suppresses auto-sizing columns for columns. In other words, double clicking a column's header's edge will not auto-size. Default: `false` */
    suppressAutoSize?: boolean;
    /**
     * Number of pixels to add to a column width after the [auto-sizing](/column-sizing/#auto-size-columns) calculation.
     * Set this if you want to add extra room to accommodate (for example) sort icons, or some other dynamic nature of the header.
     * Default: `4`
     */
    autoSizePadding?: number;
    /** Set this to `true` to skip the `headerName` when `autoSize` is called by default. Default: `false` */
    skipHeaderOnAutoSize?: boolean;

    // *** Components *** //
    /** A map of component names to components. */
    components?: { [p: string]: any; };
    /** @deprecated As of v27, use `components` for framework components too. */
    frameworkComponents?: { [p: string]: { new(): any; }; } | any;

    /** @deprecated React UI is enabled by default. Use suppressReactUi=true to turn it off. */
    reactUi?: boolean;

    /** @deprecated Set to true to enable the experimental React UI. Works with React framework only.
     * It is planned the next major release of the grid will drop support of the legacy React engine,
     * hence this property is deprecated as will be removed in the next major release. */
    suppressReactUi?: boolean;

    // *** Editing *** //
    /** Set to `'fullRow'` to enable Full Row Editing. Otherwise leave blank to edit one cell at a time. */
    editType?: string;
    /** Set to `true` to enable Single Click Editing for cells, to start editing with a single click. Default: `false` */
    singleClickEdit?: boolean;
    /** Set to `true` so that neither single nor double click starts editing. Default: `false` */
    suppressClickEdit?: boolean;
    /** Set to `true` so stop the grid updating data after and edit. When this is set, it is intended the application will update the data, eg in an external immutable store, and then pass the new dataset to the grid. */
    readOnlyEdit?: boolean;

    /**
     * Set this to `true` to stop cell editing when grid loses focus.
     * The default is that the grid stays editing until focus goes onto another cell. For inline (non-popup) editors only.
     * Default: `false`
     */
    stopEditingWhenCellsLoseFocus?: boolean;
    /**
     * Set to `true` along with `enterMovesDownAfterEdit` to have Excel-style behaviour for the `Enter` key.
     * i.e. pressing the `Enter` key will move down to the cell beneath.
     * Default: `false`
     */
    enterMovesDown?: boolean;
    /**
     * Set to `true` along with `enterMovesDown` to have Excel-style behaviour for the 'Enter' key.
     * i.e. pressing the Enter key will move down to the cell beneath.
     * Default: `false`
     */
    enterMovesDownAfterEdit?: boolean;
    /** Set to `true` to enable Undo / Redo while editing. */
    undoRedoCellEditing?: boolean;
    /** Set the size of the undo / redo stack. Default: `10` */
    undoRedoCellEditingLimit?: number;

    /** @deprecated Use stopEditingWhenCellsLoseFocus instead */
    stopEditingWhenGridLosesFocus?: boolean;

    // *** Export *** //
    /** A default configuration object used to export to CSV. */
    defaultCsvExportParams?: CsvExportParams;
    /** Prevents the user from exporting the grid to CSV. Default: `false` */
    suppressCsvExport?: boolean;
    /** A default configuration object used to export to Excel. */
    defaultExcelExportParams?: ExcelExportParams;
    /** Prevents the user from exporting the grid to Excel. Default: `false` */
    suppressExcelExport?: boolean;
    /** A list (array) of Excel styles to be used when exporting to Excel with styles. */
    excelStyles?: ExcelStyle[];
    /** @deprecated Use defaultCsvExportParams or defaultExcelExportParams */
    defaultExportParams?: CsvExportParams | ExcelExportParams;

    // *** Filter *** //
    /** Rows are filtered using this text as a quick filter. */
    quickFilterText?: string;
    /** Set to `true` to turn on the quick filter cache, used to improve performance when using the quick filter. Default: `false` */
    cacheQuickFilter?: boolean;
    /** Set to `true` to override the default tree data filtering behaviour to instead exclude child nodes from filter results. Default: `false` */
    excludeChildrenWhenTreeDataFiltering?: boolean;

    // *** Integrated Charts *** //
    /** Set to `true` to Enable Charts. Default: `false` */
    enableCharts?: boolean;
    /** The list of chart themes to be used. */
    chartThemes?: string[];
    /** A map containing custom chart themes. */
    customChartThemes?: { [name: string]: AgChartTheme };
    /** Chart theme overrides applied to all themes. */
    chartThemeOverrides?: AgChartThemeOverrides;

    // *** Loading Cell Renderers *** //
    /**
    * Provide your own loading cell renderer to use when data is loading via a DataSource.
    * See [Loading Cell Renderer](https://www.ag-grid.com/javascript-data-grid/component-loading-cell-renderer/) for framework specific implementation details.
    */
    loadingCellRenderer?: any;
    /** @deprecated As of v27, use `loadingCellRenderer` for framework components too. */
    loadingCellRendererFramework?: any;
    /** Params to be passed to the `loadingCellRenderer` component. */
    loadingCellRendererParams?: any;
    /** Callback to select which loading cell renderer to be used when data is loading via a DataSource. */
    loadingCellRendererSelector?: LoadingCellRendererSelectorFunc;

    // *** Localisation *** //
    // just set once
    /** A map of key->value pairs for localising text within the grid. */
    localeText?: { [key: string]: string };

    // *** Master Detail *** //
    /** Set to `true` to enable Master Detail. Default: `false` */
    masterDetail?: boolean;
    /** Set to `true` to keep detail rows for when they are displayed again. Default: `false` */
    keepDetailRows?: boolean;
    /** Sets the number of details rows to keep. Default: `10` */
    keepDetailRowsCount?: number;

    /**
    * Provide a custom `detailCellRenderer` to use when a master row is expanded.
    * See [Detail Cell Renderer](https://www.ag-grid.com/javascript-data-grid/master-detail-custom-detail/) for framework specific implementation details.
    */
    detailCellRenderer?: any;
    /** @deprecated As of v27, use `detailCellRenderer` for framework components too. */
    detailCellRendererFramework?: any;
    /** Specifies the params to be used by the Detail Cell Renderer. Can also be a function that provides the params to enable dynamic definitions of the params. */
    detailCellRendererParams?: any;

    /** Set fixed height in pixels for each detail row. */
    detailRowHeight?: number;
    /** Set to `true` to have the detail grid dynamically change it's height to fit it's rows. */
    detailRowAutoHeight?: boolean;

    groupRowsSticky?: boolean;

    // *** Miscellaneous *** //
    // changeable, but no immediate impact
    /** Provides a context object that is provided to different callbacks the grid uses. Used for passing additional information to the callbacks by your application. */
    context?: any;
    /** A list of grids to treat as Aligned Grids. If grids are aligned then the columns and horizontal scrolling will be kept in sync. */
    alignedGrids?: { api?: GridApi | null, columnApi?: ColumnApi | null }[];
    /** Change this value to set the tabIndex order of the Grid within your application. Default: `0` */
    tabIndex?: number;
    /**
     * The number of rows rendered outside the viewable area the grid renders.
     * Having a buffer means the grid will have rows ready to show as the user slowly scrolls vertically.
     * Default: `10`
     */
    rowBuffer?: number;
    /** Set to `true` to turn on the value cache. Default: `false` */
    valueCache?: boolean;
    /** Set to `true` to configure the value cache to not expire after data updates. Default: `false` */
    valueCacheNeverExpires?: boolean;
    /** Set to `true` to allow cell expressions. Default: `false` */
    enableCellExpressions?: boolean;
    /**
     * If `true`, row nodes do not have their parents set.
     * The grid doesn't use the parent reference, but it is included to help the client code navigate the node tree if it wants by providing bi-direction navigation up and down the tree.
     * If this is a problem (e.g. if you need to convert the tree to JSON, which does not allow cyclic dependencies) then set this to `true`.
     * Default: `false`
     */
    suppressParentsInRowNodes?: boolean;
    /** Disables touch support (but does not remove the browser's efforts to simulate mouse events on touch). Default: `false` */
    suppressTouch?: boolean;
    /** Set to `true` to not set focus back on the grid after a refresh. This can avoid issues where you want to keep the focus on another part of the browser. Default: `false` */
    suppressFocusAfterRefresh?: boolean;
    /** Disables the asynchronous nature of the events introduced in v10, and makes them synchronous. This property only exists for the purpose of supporting legacy code which has a dependency on synchronous events from earlier versions (v9 or earlier) of AG Grid. **It is strongly recommended that you do not change this property unless you have legacy issues.** Default: `false` */
    suppressAsyncEvents?: boolean;
    /** The grid will check for `ResizeObserver` and use it if it exists in the browser, otherwise it will use the grid's alternative implementation. Some users reported issues with Chrome's `ResizeObserver`. Use this property to always use the grid's alternative implementation should such problems exist. Default: `false` */
    suppressBrowserResizeObserver?: boolean;
    /** Disables showing a warning message in the console if using a `gridOptions` or `colDef` property that doesn't exist. Default: `false` */
    suppressPropertyNamesCheck?: boolean;
    /** Disables change detection. Default: `false` */
    suppressChangeDetection?: boolean;
    /** Set this to `true` to enable debug information from the grid and related components. Will result in additional logging being output, but very useful when investigating problems. Default: `false` */
    debug?: boolean;

    // *** Overlays *** //
    /** Provide a template for 'loading' overlay. */
    overlayLoadingTemplate?: string;
    /**
    * Provide a custom loading overlay component.
    * See [Loading Overlay Component](https://www.ag-grid.com/javascript-data-grid/component-overlay/#simple-loading-overlay-component) for framework specific implementation details.
    */
    loadingOverlayComponent?: any;
    /** @deprecated As of v27, use `loadingOverlayComponent` for framework components too. */
    loadingOverlayComponentFramework?: any;
    /** Customise the parameters provided to the loading overlay component. */
    loadingOverlayComponentParams?: any;

    /** Disables the 'loading' overlay. Default: `false` */
    suppressLoadingOverlay?: boolean;

    /** Provide a template for 'no rows' overlay. */
    overlayNoRowsTemplate?: string;

    /**
    * Provide a custom no rows overlay component.
    * See [No Rows Overlay Component](https://www.ag-grid.com/javascript-data-grid/component-overlay/#simple-no-rows-overlay-component) for framework specific implementation details.
    */
    noRowsOverlayComponent?: any;
    /** @deprecated As of v27, use `noRowsOverlayComponent` for framework components too. */
    noRowsOverlayComponentFramework?: any;
    /** Customise the parameters provided to the no rows overlay component. */
    noRowsOverlayComponentParams?: any;

    /** Disables the 'no rows' overlay. Default: `false` */
    suppressNoRowsOverlay?: boolean;

    // *** Pagination *** //
    /** Set whether pagination is enabled. Default: `false` */
    pagination?: boolean;
    /** How many rows to load per page. If `paginationAutoPageSize` is specified, this property is ignored. Default: `100` */
    paginationPageSize?: number;
    /** Set to `true` so that the number of rows to load per page is automatically adjusted by the grid so each page shows enough rows to just fill the area designated for the grid. If `false`, `paginationPageSize` is used. Default: `false` */
    paginationAutoPageSize?: boolean;
    /** Set to `true` to have pages split children of groups when using Row Grouping or detail rows with Master Detail. Default: `false` */
    paginateChildRows?: boolean;
    /**
     * If `true`, the default grid controls for navigation are hidden.
     * This is useful if `pagination=true` and you want to provide your own pagination controls.
     * Otherwise, when `pagination=true` the grid automatically shows the necessary controls at the bottom so that the user can navigate through the different pages.
     * Default: `false`
     */
    suppressPaginationPanel?: boolean;

    // *** Pivot and Aggregation *** //
    /** Set to `true` to enable pivot mode. Default: `false` */
    pivotMode?: boolean;
    /** When to show the 'pivot panel' (where you drag rows to pivot) at the top. Note that the pivot panel will never show if `pivotMode` is off. Default: `never` */
    pivotPanelShow?: string;
    /** When set and the grid is in pivot mode, automatically calculated totals will appear within the Pivot Column Groups, in the position specified. */
    pivotColumnGroupTotals?: string;
    /** When set and the grid is in pivot mode, automatically calculated totals will appear for each value column in the position specified. */
    pivotRowTotals?: string;
    /** If `true`, the grid will not swap in the grouping column when pivoting. Useful if pivoting using Server Side Row Model or Viewport Row Model and you want full control of all columns including the group column. Default: `false` */
    pivotSuppressAutoColumn?: boolean;
    /** When enabled, pivot column groups will appear 'fixed', without the ability to expand and collapse the column groups. Default: `false` */
    suppressExpandablePivotGroups?: boolean;
    /** If `true`, then row group, pivot and value aggregation will be read-only from the GUI. The grid will display what values are used for each, but will not allow the user to change the selection. Default: `false` */
    functionsReadOnly?: boolean;
    /** A map of 'function name' to 'function' for custom aggregation functions. */
    aggFuncs?: { [key: string]: IAggFunc; };
    /** When `true`, column headers won't include the `aggFunc` name, e.g. `'sum(Bank Balance)`' will just be `'Bank Balance'`. Default: `false` */
    suppressAggFuncInHeader?: boolean;
    /** When `true`, the aggregations won't be computed for the root node of the grid. Default: `false` */
    suppressAggAtRootLevel?: boolean;
    /** When using change detection, only the updated column will be re-aggregated. Default: `false` */
    aggregateOnlyChangedColumns?: boolean;
    /** Set to `true` so that aggregations are not impacted by filtering. Default: `false` */
    suppressAggFilteredOnly?: boolean;
    /** Set to `true` to omit the value Column header when there is only a single value column. Default: `false` */
    removePivotHeaderRowWhenSingleValueColumn?: boolean;
    // *** Rendering *** //
    /** Set to `true` to enable Row Animation. Default: `false` */
    animateRows?: boolean;
    /** Set to `true` to have cells flash after data changes. Default: `false` */
    enableCellChangeFlash?: boolean;
    /**
     * To be used in combination with `enableCellChangeFlash`, this configuration will set the delay in milliseconds of how long a cell should remain in its "flashed" state.
     * Default: `500`
     */
    cellFlashDelay?: number;
    /**
     * To be used in combination with `enableCellChangeFlash`, this configuration will set the delay in milliseconds of how long the "flashed" state animation takes to fade away after the timer set by `cellFlashDelay` has completed.
     * Default: `1000`
     */
    cellFadeDelay?: number;
    /** Set to `true` to have cells flash after data changes even when the change is due to filtering. Default: `false` */
    allowShowChangeAfterFilter?: boolean;
    /**
     * Switch between layout options: `normal`, `autoHeight`, `print`.
     * Default: `normal`
     */
    domLayout?: 'normal' | 'autoHeight' | 'print';
    /** When `true`, the order of rows and columns in the DOM are consistent with what is on screen. Default: `false` */
    ensureDomOrder?: boolean;
    /** Set to `true` to operate the grid in RTL (Right to Left) mode. Default: `false` */
    enableRtl?: boolean;
    /** Set to `true` so that the grid doesn't virtualise the columns. For example, if you have 100 columns, but only 10 visible due to scrolling, all 100 will always be rendered. Default: `false` */
    suppressColumnVirtualisation?: boolean;
    /** By default the grid has a limit of rendering a maximum of 500 rows at once (remember the grid only renders rows you can see, so unless your display shows more than 500 rows without vertically scrolling this will never be an issue).
     * <br />**This is only relevant if you are manually setting `rowBuffer` to a high value (rendering more rows than can be seen) or if your grid height is able to display more than 500 rows at once.**
     * Default: `false`
     */
    suppressMaxRenderedRowRestriction?: boolean;
    /** Set to `true` so that the grid doesn't virtualise the rows. For example, if you have 100 rows, but only 10 visible due to scrolling, all 100 will always be rendered. Default: `false` */
    suppressRowVirtualisation?: boolean;

    // *** Row Drag and Drop *** //
    /** Set to `true` to enable Managed Row Dragging. Default: `false` */
    rowDragManaged?: boolean;
    /** Set to `true` to suppress row dragging. Default: `false` */
    suppressRowDrag?: boolean;
    /** Set to `true` to suppress moving rows while dragging the `rowDrag` waffle. This option highlights the position where the row will be placed and it will only move the row on mouse up. Default: `false` */
    suppressMoveWhenRowDragging?: boolean;
    /** Set to `true` to enable clicking and dragging anywhere on the row without the need for a drag handle. Default: `false` */
    rowDragEntireRow?: boolean;
    /** Set to `true` to enable dragging multiple rows at the same time. Default: `false` */
    rowDragMultiRow?: boolean;

    // *** Row Full Width *** //
    /**
    * Provide your own cell renderer component to use for full width rows.
    * See [Full Width Rows](https://www.ag-grid.com/javascript-data-grid/full-width-rows/) for framework specific implementation details.
    */
    fullWidthCellRenderer?: any;
    /** @deprecated As of v27, use `fullWidthCellRenderer` for framework components too. */
    fullWidthCellRendererFramework?: any;
    /** Customise the parameters provided to the `fullWidthCellRenderer` component. */
    fullWidthCellRendererParams?: any;

    /** Set to `true` to have the detail grid embedded in the master grid's container and so link their horizontal scrolling. */
    embedFullWidthRows?: boolean;
    /** @deprecated */
    deprecatedEmbedFullWidthRows?: boolean;

    // *** Row Grouping *** //
    /**
     * Specifies how the results of row grouping should be displayed.
     *
     *  The options are:
     *
     * - `'singleColumn'`: single group column automatically added by the grid.
     * - `'multipleColumns'`: a group column per row group is added automatically.
     * - `'groupRows'`: group rows are automatically added instead of group columns.
     * - `'custom'`: informs the grid that group columns will be provided.
     */
    groupDisplayType?: RowGroupingDisplayType;
    /** If grouping, set to the number of levels to expand by default, e.g. `0` for none, `1` for first level only, etc. Set to `-1` to expand everything. Default: `0` */
    groupDefaultExpanded?: number;
    /** Allows specifying the group 'auto column' if you are not happy with the default. If grouping, this column definition is included as the first column in the grid. If not grouping, this column is not included. */
    autoGroupColumnDef?: ColDef;
    /** When `true`, preserves the current group order when sorting on non-group columns. Default: `false` */
    groupMaintainOrder?: boolean;
    /** When `true`, if you select a group, the children of the group will also be selected. Default: `false` */
    groupSelectsChildren?: boolean;
    /** Set to determine whether filters should be applied on aggregated group values. Default: `false` */
    groupAggFiltering?: boolean | IsRowFilterable;
    /**
     * If grouping, this controls whether to show a group footer when the group is expanded.
     * If `true`, then by default, the footer will contain aggregate data (if any) when shown and the header will be blank.
     * When closed, the header will contain the aggregate data regardless of this setting (as the footer is hidden anyway).
     * This is handy for 'total' rows, that are displayed below the data when the group is open, and alongside the group when it is closed.
     * Default: `false`
     */
    groupIncludeFooter?: boolean;
    /** Set to `true` to show a 'grand total' group footer across all groups. Default: `false` */
    groupIncludeTotalFooter?: boolean;
    /** If `true`, and showing footer, aggregate data will always be displayed at both the header and footer levels. This stops the possibly undesirable behaviour of the header details 'jumping' to the footer on expand. Default: `false` */
    groupSuppressBlankHeader?: boolean;
    /** If using `groupSelectsChildren`, then only the children that pass the current filter will get selected. Default: `false` */
    groupSelectsFiltered?: boolean;
    /** Shows the open group in the group column for non-group rows. Default: `false` */
    showOpenedGroup?: boolean;
    /** Set to `true` to collapse groups that only have one child. */
    groupRemoveSingleChildren?: boolean;
    /** Set to `true` to collapse lowest level groups that only have one child. Default: `false` */
    groupRemoveLowestSingleChildren?: boolean;
    /** Set to `true` to hide parents that are open. When used with multiple columns for showing groups, it can give a more pleasing user experience. Default: `false` */
    groupHideOpenParents?: boolean;
    /** When to show the 'row group panel' (where you drag rows to group) at the top. Default: `never` */
    rowGroupPanelShow?: string;
    /**
    * Provide the Cell Renderer to use when `groupDisplayType = 'groupRows'`.
    * See [Group Row Cell Renderer](https://www.ag-grid.com/javascript-data-grid/grouping-group-rows/#providing-cell-renderer) for framework specific implementation details.
    */
    groupRowRenderer?: any;
    /** @deprecated As of v27, use `groupRowRenderer` for framework components too. */
    groupRowRendererFramework?: any;
    /** Customise the parameters provided to the `groupRowRenderer` component. */
    groupRowRendererParams?: any;

    /** By default, when a column is un-grouped, i.e. using the Row Group Panel, it is made visible in the grid. This property stops the column becoming visible again when un-grouping. Default: `false` */
    suppressMakeColumnVisibleAfterUnGroup?: boolean;
    /** Set to `true` to enable the Grid to work with Tree Data. You must also implement the `getDataPath(data)` callback. */
    treeData?: boolean;

    /** @deprecated - this is now groupRowRendererParams.innerRenderer */
    groupRowInnerRenderer?: any;
    /** @deprecated - this is now groupRowRendererParams.innerRenderer */
    groupRowInnerRendererFramework?: any;
    /** @deprecated - Use groupDisplayType = 'multipleColumns' instead */
    groupMultiAutoColumn?: boolean;
    /** @deprecated - Use groupDisplayType = 'groupRows' instead */
    groupUseEntireRow?: boolean;
    /** @deprecated - Use groupDisplayType = 'custom' instead */
    groupSuppressAutoColumn?: boolean;
    /** @deprecated - no longer needed, transaction updates keep group state */
    rememberGroupStateWhenNewData?: boolean;

    // *** Row Pinning *** //
    /** Data to be displayed as pinned top rows in the grid. */
    pinnedTopRowData?: any[];
    /** Data to be displayed as pinned bottom rows in the grid. */
    pinnedBottomRowData?: any[];

    // *** Row Model *** //
    /** Sets the row model type. Default: `clientSide` */
    rowModelType?: 'clientSide' | 'infinite' | 'viewport' | 'serverSide';

    // *** Row Model: Client-side *** //
    // changeable with impact
    /** Set the data to be displayed as rows in the grid. */
    rowData?: any[] | null;
    /**
     * @deprecated Immutable Data is on by default when grid callback getRowId() is implemented
     * Enables Immutable Data mode, for compatibility with immutable stores. Default: `false` */
    immutableData?: boolean;
    /** How many milliseconds to wait before executing a batch of async transactions. */
    asyncTransactionWaitMillis?: number;
    /** Prevents Transactions changing sort, filter, group or pivot state when transaction only contains updates. Default: `false` */
    suppressModelUpdateAfterUpdateTransaction?: boolean;
    /** @deprecated */
    deltaRowDataMode?: boolean;
    /** @deprecated use asyncTransactionWaitMillis instead */
    batchUpdateWaitMillis?: number;

    // *** Row Model: Infinite / Server-side *** //
    /** Provide the datasource for infinite scrolling. */
    datasource?: IDatasource;
    /**
     * How many extra blank rows to display to the user at the end of the dataset, which sets the vertical scroll and then allows the grid to request viewing more rows of data.
     * Default: `1`
     */
    cacheOverflowSize?: number;
    /**
     * How many extra blank rows to display to the user at the end of the dataset, which sets the vertical scroll and then allows the grid to request viewing more rows of data.
     * Default: `1`
     */
    infiniteInitialRowCount?: number;
    /** @deprecated Whether to use Full Store or Partial Store for storing rows. Default: `full`.
     * Deprecated in favour of serverSideInfiniteScroll. When true, Partial Store is used. When false,
     * Full Store is used.
     */
    serverSideStoreType?: ServerSideStoreType;
    /** Whether Server-side Row Model will use Infinite Scrolling */
    serverSideInfiniteScroll?: boolean;
    /**
     * How many rows for each block in the store, i.e. how many rows returned from the server at a time.
     * Default: `100`
     */
    cacheBlockSize?: number;
    /** How many blocks to keep in the store. Default is no limit, so every requested block is kept. Use this if you have memory concerns, and blocks that were least recently viewed will be purged when the limit is hit. The grid will additionally make sure it has all the blocks needed to display what is currently visible, in case this property is set to a low value. */
    maxBlocksInCache?: number;
    /**
     * How many requests to hit the server with concurrently. If the max is reached, requests are queued.
     * Set to `-1` for no maximum restriction on requests.
     * Default: `2`
     */
    maxConcurrentDatasourceRequests?: number;
    /** How many milliseconds to wait before loading a block. Useful when scrolling over many rows, spanning many Partial Store blocks, as it prevents blocks loading until scrolling has settled. */
    blockLoadDebounceMillis?: number;
    /** When enabled, closing group rows will remove children of that row. Next time the row is opened, child rows will be read from the datasource again. This property only applies when there is Row Grouping. Default: `false`  */
    purgeClosedRowNodes?: boolean;
    /** Provide the `serverSideDatasource` for server side row model. */
    serverSideDatasource?: IServerSideDatasource;


    /** When enabled, always refreshes top level groups regardless of which column was sorted. This property only applies when there is Row Grouping & sorting is handled on the server. Default: `false` */
    serverSideSortAllLevels?: boolean;
    /** When enabled, always refreshes top level groups regardless of which column was filtered. This property only applies when there is Row Grouping & filtering is handled on the server. Default: `false` */
    serverSideFilterAllLevels?: boolean;
    /** When enabled, the grid will always request the server to provide the sort results */
    serverSideSortOnServer?: boolean;
    /** When enabled, the grid will always request the server to provide the filter results */
    serverSideFilterOnServer?: boolean;

    /** @deprecated This property has been deprecated. Use `serverSideSortAllLevels` instead. */
    serverSideSortingAlwaysResets?: boolean;
    /** @deprecated This property has been deprecated. Use `serverSideFilterAllLevels` instead. */
    serverSideFilteringAlwaysResets?: boolean;

    /** @deprecated */
    suppressEnterpriseResetOnNewColumns?: boolean;

    // *** Row Model: Viewport *** //
    /** To use the viewport row model you need to provide the grid with a `viewportDatasource`. */
    viewportDatasource?: IViewportDatasource;
    /** When using viewport row model, sets the page size for the viewport. */
    viewportRowModelPageSize?: number;
    /** When using viewport row model, sets the buffer size for the viewport. */
    viewportRowModelBufferSize?: number;

    // *** Scrolling *** //
    /** Set to `true` to always show the horizontal scrollbar. Default: `false` */
    alwaysShowHorizontalScroll?: boolean;
    /** Set to `true` to always show the vertical scrollbar. Default: `false` */
    alwaysShowVerticalScroll?: boolean;
    /** Set to `true` to debounce the vertical scrollbar. Can provide smoother scrolling on slow machines. Default: `false` */
    debounceVerticalScrollbar?: boolean;
    /** Set to `true` to never show the horizontal scroll. This is useful if the grid is aligned with another grid and will scroll when the other grid scrolls. (Should not be used in combination with `alwaysShowHorizontalScroll`.) Default: `false` */
    suppressHorizontalScroll?: boolean;
    /** When `true`, the grid will not scroll to the top when new row data is provided. Use this if you don't want the default behaviour of scrolling to the top every time you load new data. Default: `false` */
    suppressScrollOnNewData?: boolean;
    /** When `true`, the grid will not allow mousewheel / touchpad scroll when popup elements are present. Default: `false` */
    suppressScrollWhenPopupsAreOpen?: boolean;
    /** When `true`, the grid will not use animation frames when drawing rows while scrolling. Use this if the grid is working fast enough that you don't need animation frames and you don't want the grid to flicker. Default: `false` */
    suppressAnimationFrame?: boolean;
    /** If `true`, middle clicks will result in `click` events for cells and rows. Otherwise the browser will use middle click to scroll the grid.<br />**Note:** Not all browsers fire `click` events with the middle button. Most will fire only `mousedown` and `mouseup` events, which can be used to focus a cell, but will not work to call the `onCellClicked` function. Default: `false` */
    suppressMiddleClickScrolls?: boolean;
    /** If `true`, mouse wheel events will be passed to the browser. Useful if your grid has no vertical scrolls and you want the mouse to scroll the browser page. Default: `false` */
    suppressPreventDefaultOnMouseWheel?: boolean;
    /** Tell the grid how wide in pixels the scrollbar is, which is used in grid width calculations. Set only if using non-standard browser-provided scrollbars, so the grid can use the non-standard size in its calculations. */
    scrollbarWidth?: number;

    // *** Selection *** //
    /** Type of Row Selection: `single`, `multiple`. */
    rowSelection?: string;
    /** Set to `true` to allow multiple rows to be selected using single click. Default: `false` */
    rowMultiSelectWithClick?: boolean;
    /** If `true`, rows will not be deselected if you hold down `Ctrl` and click the row or press `Space`. Default: `false` */
    suppressRowDeselection?: boolean;
    /** If `true`, row selection won't happen when rows are clicked. Use when you only want checkbox selection. Default: `false` */
    suppressRowClickSelection?: boolean;
    /**
     * @deprecated This property has been deprecated. Use `suppressCellFocus` instead.
     */
    suppressCellSelection?: boolean;
    /** If `true`, cells won't be focusable. This means keyboard navigation will be disabled for grid cells, but remain enabled in other elements of the grid such as column headers, floating filters, tool panels. Default: `false` */
    suppressCellFocus?: boolean;
    /** If `true`, only a single range can be selected. Default: `false` */
    suppressMultiRangeSelection?: boolean;
    /**
     * Set to `true` to be able to select the text within cells.
     *
     * **Note:** When this is set to `true`, the clipboard service is disabled.
     * Default: `false`
     */
    enableCellTextSelection?: boolean;
    /** Set to `true` to enable Range Selection. Default: `false` */
    enableRangeSelection?: boolean;
    /** Set to `true` to enable the Range Handle. Default: `false` */
    enableRangeHandle?: boolean;
    /** Set to `true` to enable the Fill Handle. Default: `false` */
    enableFillHandle?: boolean;
    /** Set to `'x'` to force the fill handle direction to horizontal, or set to `'y'` to force the fill handle direction to vertical. Default: `xy` */
    fillHandleDirection?: string;
    /** Set this to `true` to prevent cell values from being cleared when the Range Selection is reduced by the Fill Handle. Default: `false`*/
    suppressClearOnFillReduction?: boolean;

    /** @deprecated - rowDeselection is now true by default and should be suppressed by using suppressRowDeselection */
    rowDeselection?: boolean;

    // *** Sorting *** //
    /** Array defining the order in which sorting occurs (if sorting is enabled). Values can be `'asc'`, `'desc'` or `null`. For example: `sortingOrder: ['asc', 'desc']`. Default: `[null, 'asc', 'desc']`  */
    sortingOrder?: ('asc' | 'desc' | null)[];
    /** Set to `true` to specify that the sort should take accented characters into account. If this feature is turned on the sort will be slower. Default: `false` */
    accentedSort?: boolean;
    /** Set to `true` to show the 'no sort' icon. Default: `false` */
    unSortIcon?: boolean;
    /** Set to `true` to suppress multi-sort when the user shift-clicks a column header. Default: `false` */
    suppressMultiSort?: boolean;
    /** Set to `true` to always multi-sort when the user clicks a column header, regardless of key presses. Default: `false` */
    alwaysMultiSort?: boolean;
    /** Set to `'ctrl'` to have multi sorting work using the `Ctrl` (or `Command ⌘` for Mac) key. */
    multiSortKey?: string;
    /** Set to `true` to suppress sorting of un-sorted data to match original row data. Default: `false` */
    suppressMaintainUnsortedOrder?: boolean;

    // *** Styling *** //
    /** Icons to use inside the grid instead of the grid's default icons. */
    icons?: { [key: string]: Function | string; };
    /** Default row height in pixels. Default: `25` */
    rowHeight?: number;
    /** The style properties to apply to all rows. Set to an object of key (style names) and values (style values) */
    rowStyle?: RowStyle;
    /** CSS class(es) for all rows. Provide either a string (class name) or array of strings (array of class names). */
    rowClass?: string | string[];
    /** Rules which can be applied to include certain CSS classes. */
    rowClassRules?: RowClassRules;
    /** Set to `true` to not highlight rows by adding the `ag-row-hover` CSS class. Default: `false` */
    suppressRowHoverHighlight?: boolean;
    /** Uses CSS `top` instead of CSS `transform` for positioning rows. Useful if the transform function is causing issues such as used in row spanning. Default: `false` */
    suppressRowTransform?: boolean;
    /** Set to `true` to highlight columns by adding the `ag-column-hover` CSS class. Default: `false` */
    columnHoverHighlight?: boolean;

    deltaSort?: boolean;
    treeDataDisplayType?: TreeDataDisplayType;
    angularCompileRows?: boolean;
    angularCompileFilters?: boolean;
    functionsPassive?: boolean;
    enableGroupEdit?: boolean;

    // *****************************************************************************************************
    // If you change the callbacks on this interface, you must also update PropertyKeys to be consistent. *
    // *****************************************************************************************************

    // *** Accessories *** //
    /** For customising the context menu. */
    getContextMenuItems?: GetContextMenuItems;
    /** For customising the main 'column header' menu. */
    getMainMenuItems?: GetMainMenuItems;
    /** Allows user to process popups after they are created. Applications can use this if they want to, for example, reposition the popup. */
    postProcessPopup?: (params: PostProcessPopupParams) => void;

    // *** Clipboard *** //
    /** Allows you to process cells for the clipboard. Handy if for example you have `Date` objects that need to have a particular format if importing into Excel. */
    processCellForClipboard?: (params: ProcessCellForExportParams) => any;
    /** Allows you to process header values for the clipboard.  */
    processHeaderForClipboard?: (params: ProcessHeaderForExportParams) => any;
    /** Allows you to process group header values for the clipboard.  */
    processGroupHeaderForClipboard?: (params: ProcessGroupHeaderForExportParams) => any;
    /** Allows you to process cells from the clipboard. Handy if for example you have number fields, and want to block non-numbers from getting into the grid. */
    processCellFromClipboard?: (params: ProcessCellForExportParams) => any;
    /** Allows you to get the data that would otherwise go to the clipboard. To be used when you want to control the 'copy to clipboard' operation yourself. */
    sendToClipboard?: (params: SendToClipboardParams) => void;
    /** Allows complete control of the paste operation, including cancelling the operation (so nothing happens) or replacing the data with other data. */
    processDataFromClipboard?: (params: ProcessDataFromClipboardParams) => string[][] | null;

    // *** Filtering *** //
    /** Grid calls this method to know if an external filter is present. */
    isExternalFilterPresent?: (params: IsExternalFilterPresentParams) => boolean;
    /** Should return `true` if external filter passes, otherwise `false`. */
    doesExternalFilterPass?: (node: RowNode) => boolean;

    // *** Integrated Charts *** //
    /** Callback to be used to customise the chart toolbar items. */
    getChartToolbarItems?: GetChartToolbarItems;
    /** Callback to enable displaying the chart in an alternative chart container. */
    createChartContainer?: (params: ChartRefParams) => void;

    // *** Keyboard Navigation *** //
    /** Allows overriding the default behaviour for when user hits navigation (arrow) key when a header is focused. Return the next Header position to navigate to or `null` to stay on current header. */
    navigateToNextHeader?: (params: NavigateToNextHeaderParams) => (HeaderPosition | null);
    /** Allows overriding the default behaviour for when user hits `Tab` key when a header is focused. Return the next Header position to navigate to or `null` to stay on current header.  */
    tabToNextHeader?: (params: TabToNextHeaderParams) => (HeaderPosition | null);
    /** Allows overriding the default behaviour for when user hits navigation (arrow) key when a cell is focused. Return the next Cell position to navigate to or `null` to stay on current cell.  */
    navigateToNextCell?: (params: NavigateToNextCellParams) => (CellPosition | null);
    /** Allows overriding the default behaviour for when user hits `Tab` key when a cell is focused. Return the next Cell position to navigate to or null to stay on current cell.  */
    tabToNextCell?: (params: TabToNextCellParams) => (CellPosition | null);
    /** @deprecated - Set via `colDef.suppressKeyboardEvent`. If you need this to be set for every column set via the `defaultColDef.suppressKeyboardEvent` property. */
    suppressKeyboardEvent?: (params: SuppressKeyboardEventParams) => boolean;

    // *** Localisation *** //
    /** @deprecated - Use `getLocaleText` instead. */
    localeTextFunc?: (key: string, defaultValue: string, variableValues?: string[]) => string;
    /** A callback for localising text within the grid. */
    getLocaleText?: (params: GetLocaleTextParams) => string;

    // *** Miscellaneous *** //
    /** Allows overriding what `document` is used. Currently used by Drag and Drop (may extend to other places in the future). Use this when you want the grid to use a different `document` than the one available on the global scope. This can happen if docking out components (something which Electron supports) */
    getDocument?: () => Document;

    // *** Pagination *** //
    /** Allows user to format the numbers in the pagination panel, i.e. 'row count' and 'page number' labels. This is for pagination panel only, to format numbers inside the grid's cells (i.e. your data), then use `valueFormatter` in the column definitions. */
    paginationNumberFormatter?: (params: PaginationNumberFormatterParams) => string;

    // *** Row Grouping and Pivoting *** //
    /** @deprecated - Use `getGroupRowAgg` instead. */
    groupRowAggNodes?: (nodes: RowNode[]) => any;
    /** Callback to use when you need access to more then the current column for aggregation. */
    getGroupRowAgg?: (params: GetGroupRowAggParams) => any;
    /** (Client-side Row Model only) Allows groups to be open by default. */
    isGroupOpenByDefault?: (params: IsGroupOpenByDefaultParams) => boolean;
    /** Allows default sorting of groups. */
    initialGroupOrderComparator?: (params: InitialGroupOrderComparatorParams) => number;
    /** @deprecated - Use `initialGroupOrderComparator` instead */
    defaultGroupOrderComparator?: (nodeA: RowNode, nodeB: RowNode) => number;
    /** @deprecated - Use `processPivotResultColDef` instead */
    processSecondaryColDef?: (colDef: ColDef) => void;
    /** @deprecated - Use `processPivotResultColGroupDef` instead */
    processSecondaryColGroupDef?: (colGroupDef: ColGroupDef) => void;
    /** Callback to be used with pivoting, to allow changing the second column definition. */
    processPivotResultColDef?: (colDef: ColDef) => void;
    /** Callback to be used with pivoting, to allow changing the second column group definition. */
    processPivotResultColGroupDef?: (colGroupDef: ColGroupDef) => void;
    /** Callback to be used when working with Tree Data when `treeData = true`. */
    getDataPath?: GetDataPath;
    /** @deprecated - Use initialGroupOrderComparator instead */
    defaultGroupSortComparator?: (nodeA: RowNode, nodeB: RowNode) => number;

    // *** Row Model: Server Side *** //
    /** Allows setting the child count for a group row. */
    getChildCount?: (dataItem: any) => number;
    /** Allows providing different params for different levels of grouping. */
    getServerSideStoreParams?: (params: GetServerSideStoreParamsParams) => ServerSideStoreParams;
    /** Allows groups to be open by default. */
    isServerSideGroupOpenByDefault?: (params: IsServerSideGroupOpenByDefaultParams) => boolean;
    /** Allows cancelling transactions. */
    isApplyServerSideTransaction?: IsApplyServerSideTransaction;
    /** SSRM Tree Data: Allows specifying which rows are expandable. */
    isServerSideGroup?: IsServerSideGroup;
    /** SSRM Tree Data: Allows specifying group keys. */
    getServerSideGroupKey?: GetServerSideGroupKey;

    // *** Rows *** //
    /**
     * Return a business key for the node. If implemented, each row in the DOM will have an attribute `row-id='abc'` where `abc` is what you return as the business key.
     * This is useful for automated testing, as it provides a way for your tool to identify rows based on unique business keys.
     */
    getBusinessKeyForNode?: (node: RowNode) => string;
    /**
     * @deprecated Use `getRowId` instead - however be aware, `getRowId()` will also set grid option `immutableData=true`
     * Allows you to set the ID for a particular row node based on the data. */
    getRowNodeId?: GetRowNodeIdFunc;
    /** Allows setting the ID for a particular row node based on the data. */
    getRowId?: GetRowIdFunc;
    /** When enabled, getRowId() callback is implemented and new Row Data is set, the grid will disregard all previous rows and treat the new Row Data as new data. As a consequence, all Row State (eg selection, rendered rows) will be reset.  Default: `false` */
    resetRowDataOnUpdate?: boolean;
    /** Allows you to process rows after they are created, so you can do final adding of custom attributes etc. */
    processRowPostCreate?: (params: ProcessRowParams) => void;
    /** Callback to be used to determine which rows are selectable. By default rows are selectable, so return `false` to make a row un-selectable. */
    isRowSelectable?: IsRowSelectable;
    /** Callback to be used with Master Detail to determine if a row should be a master row. If `false` is returned no detail row will exist for this row. */
    isRowMaster?: IsRowMaster;
    /** Callback to fill values instead of simply copying values or increasing number values using linear progression. */
    fillOperation?: (params: FillOperationParams) => any;

    // *** Sorting *** //
    /** @deprecated Use `postSortRows` instead */
    postSort?: (nodes: RowNode[]) => void;
    /** Callback to perform additional sorting after the grid has sorted the rows. */
    postSortRows?: (params: PostSortRowsParams) => void;

    // *** Styling *** //
    /** Callback version of property `rowStyle` to set style for each row individually. Function should return an object of CSS values or undefined for no styles. */
    getRowStyle?: (params: RowClassParams) => RowStyle | undefined;
    /** Callback version of property `rowClass` to set class(es) for each row individually. Function should return either a string (class name), array of strings (array of class names) or undefined for no class. */
    getRowClass?: (params: RowClassParams) => string | string[] | undefined;
    /** Callback version of property `rowHeight` to set height for each row individually. Function should return a positive number of pixels, or return `null`/`undefined` to use the default row height. */
    getRowHeight?: (params: RowHeightParams) => number | undefined | null;
    /** @deprecated Use `isFullWidthRow` instead. */
    isFullWidthCell?: (rowNode: RowNode) => boolean;
    /** Tells the grid if this row should be rendered as full width. */
    isFullWidthRow?: (params: IsFullWidthRowParams) => boolean;

    // **********************************************************************************************************
    // * If you change the events on this interface, you do *not* need to update PropertyKeys to be consistent, *
    // * as event callbacks are automatically generated.                                                        *
    // **********************************************************************************************************

    // *** Accessories *** //
    /** The tool panel was hidden or shown. Use `api.isToolPanelShowing()` to get status. */
    onToolPanelVisibleChanged?(event: ToolPanelVisibleChangedEvent): void;

    // *** Clipboard *** //
    /** Paste operation has started. */
    onPasteStart?(event: PasteStartEvent): void;
    /** Paste operation has ended. */
    onPasteEnd?(event: PasteEndEvent): void;

    // *** Columns *** //
    /** A column, or group of columns, was hidden / shown. */
    onColumnVisible?(event: ColumnVisibleEvent): void;
    /** A column, or group of columns, was pinned / unpinned. */
    onColumnPinned?(event: ColumnPinnedEvent): void;
    /** A column was resized. */
    onColumnResized?(event: ColumnResizedEvent): void;
    /** A column was moved. To find out when the column move is finished you can use the `dragStopped` event below. */
    onColumnMoved?(event: ColumnMovedEvent): void;
    /** A value column was added or removed. */
    onColumnValueChanged?(event: ColumnValueChangedEvent): void;
    /** The pivot mode flag was changed. */
    onColumnPivotModeChanged?(event: ColumnPivotModeChangedEvent): void;
    /** A pivot column was added, removed or order changed. */
    onColumnPivotChanged?(event: ColumnPivotChangedEvent): void;
    /** A column group was opened / closed. */
    onColumnGroupOpened?(event: ColumnGroupOpenedEvent): void;
    /** User set new columns. */
    onNewColumnsLoaded?(event: NewColumnsLoadedEvent): void;
    /** The list of grid columns changed. */
    onGridColumnsChanged?(event: GridColumnsChangedEvent): void;
    /** The list of displayed columns changed. This can result from columns open / close, column move, pivot, group, etc. */
    onDisplayedColumnsChanged?(event: DisplayedColumnsChangedEvent): void;
    /** The list of rendered columns changed (only columns in the visible scrolled viewport are rendered by default). */
    onVirtualColumnsChanged?(event: VirtualColumnsChangedEvent): void;
    /** Shotgun - gets called when either a) new columns are set or b) `columnApi.setState()` is used, so everything has changed. */
    onColumnEverythingChanged?(event: ColumnEverythingChangedEvent): void;

    // *** Components *** //
    /**
     * Only used by Angular, React and VueJS AG Grid components (not used if doing plain JavaScript).
     * If the grid receives changes due to bound properties, this event fires after the grid has finished processing the change.
     */
    onComponentStateChanged?(event: ComponentStateChangedEvent): void;

    // *** Editing *** //
    /** Value has changed after editing. This event will not fire if editing was cancelled (eg ESC was pressed). */
    onCellValueChanged?(event: CellValueChangedEvent): void;
    /** Value has changed after editing. Only fires when doing Read Only Edits, ie `readOnlyEdit=true`. */
    onCellEditRequest?(event: CellEditRequestEvent): void;
    /** A cell's value within a row has changed. This event corresponds to Full Row Editing only. */
    onRowValueChanged?(event: RowValueChangedEvent): void;
    /** Editing a cell has started. */
    onCellEditingStarted?(event: CellEditingStartedEvent): void;
    /** Editing a cell has stopped. */
    onCellEditingStopped?(event: CellEditingStoppedEvent): void;
    /** Editing a row has started (when row editing is enabled). When row editing, this event will be fired once and `cellEditingStarted` will be fired for each individual cell. Only fires when doing Full Row Editing. */
    onRowEditingStarted?(event: RowEditingStartedEvent): void;
    /** Editing a row has stopped (when row editing is enabled). When row editing, this event will be fired once and `cellEditingStopped` will be fired for each individual cell. Only fires when doing Full Row Editing. */
    onRowEditingStopped?(event: RowEditingStoppedEvent): void;

    // *** Filtering *** //
    /** Filter has been opened. */
    onFilterOpened?(event: FilterOpenedEvent): void;
    /** Filter has been modified and applied. */
    onFilterChanged?(event: FilterChangedEvent): void;
    /** Filter was modified but not applied. Used when filters have 'Apply' buttons. */
    onFilterModified?(event: FilterModifiedEvent): void;

    // *** Integrated Charts *** //
    /** A chart has been created. */
    onChartCreated?(event: ChartCreated): void;
    /** The data range for the chart has been changed. */
    onChartRangeSelectionChanged?(event: ChartRangeSelectionChanged): void;
    /** Formatting changes have been made by users through the Format Panel. */
    onChartOptionsChanged?(event: ChartOptionsChanged): void;
    /** A chart has been destroyed. */
    onChartDestroyed?(event: ChartDestroyed): void;

    // *** Keyboard Navigation *** //
    /** DOM event `keyDown` happened on a cell. */
    onCellKeyDown?(event: CellKeyDownEvent | FullWidthCellKeyDownEvent): void;
    /** DOM event `keyPress` happened on a cell. */
    onCellKeyPress?(event: CellKeyPressEvent | FullWidthCellKeyPressEvent): void;

    // *** Miscellaneous *** //
    /** The grid has initialised and is ready for most api calls, but may not be fully rendered yet  */
    onGridReady?(event: GridReadyEvent): void;
    /** Fired the first time data is rendered into the grid. Use this event if you want to auto resize columns based on their contents */
    onFirstDataRendered?(event: FirstDataRenderedEvent): void;
    /** The size of the grid `div` has changed. In other words, the grid was resized. */
    onGridSizeChanged?(event: GridSizeChangedEvent): void;
    /** Displayed rows have changed. Triggered after sort, filter or tree expand / collapse events. */
    onModelUpdated?(event: ModelUpdatedEvent): void;
    /** A row was removed from the DOM, for any reason. Use to clean up resources (if any) used by the row. */
    onVirtualRowRemoved?(event: VirtualRowRemovedEvent): void;
    /** Which rows are rendered in the DOM has changed. */
    onViewportChanged?(event: ViewportChangedEvent): void;
    /** The body was scrolled horizontally or vertically. */
    onBodyScroll?(event: BodyScrollEvent): void;
    /** Main body of the grid has stopped scrolling, either horizontally or vertically. */
    onBodyScrollEnd?(event: BodyScrollEndEvent): void;
    /** When dragging starts. This could be any action that uses the grid's Drag and Drop service, e.g. Column Moving, Column Resizing, Range Selection, Fill Handle, etc. */
    onDragStarted?(event: DragStartedEvent): void;
    /** When dragging stops. This could be any action that uses the grid's Drag and Drop service, e.g. Column Moving, Column Resizing, Range Selection, Fill Handle, etc. */
    onDragStopped?(event: DragStoppedEvent): void;

    // *** Pagination *** //
    /**
     * Triggered every time the paging state changes. Some of the most common scenarios for this event to be triggered are:
     *
     *  - The page size changes.
     *  - The current shown page is changed.
     *  - New data is loaded onto the grid.
     */
    onPaginationChanged?(event: PaginationChangedEvent): void;

    // *** Row Drag and Drop *** //
    /** A drag has started, or dragging was already started and the mouse has re-entered the grid having previously left the grid. */
    onRowDragEnter?(event: RowDragEvent): void;
    /** The mouse has moved while dragging. */
    onRowDragMove?(event: RowDragEvent): void;
    /** The mouse has left the grid while dragging. */
    onRowDragLeave?(event: RowDragEvent): void;
    /** The drag has finished over the grid. */
    onRowDragEnd?(event: RowDragEvent): void;

    // *** Row Grouping *** //
    /** A row group column was added or removed. */
    onColumnRowGroupChanged?(event: ColumnRowGroupChangedEvent): void;
    /** A row group was opened or closed. */
    onRowGroupOpened?(event: RowGroupOpenedEvent): void;
    /** Fired when calling either of the API methods `expandAll()` or `collapseAll()`. */
    onExpandOrCollapseAll?(event: ExpandCollapseAllEvent): void;

    // *** Row Pinning *** //
    /** The client has set new pinned row data into the grid. */
    onPinnedRowDataChanged?(event: PinnedRowDataChangedEvent): void;

    // *** Row Model: Client Side *** //
    /** The client has set new data into the grid using `api.setRowData()` or by changing the `rowData` bound property. */
    onRowDataChanged?(event: RowDataChangedEvent): void;
    /** The client has updated data for the grid using `api.applyTransaction(transaction)` or by setting new Row Data and Row ID's are provided (as this results in a transaction underneath the hood). */
    onRowDataUpdated?(event: RowDataUpdatedEvent): void;
    /** Async transactions have been applied. Contains a list of all transaction results. */
    onAsyncTransactionsFlushed?(event: AsyncTransactionsFlushed): void;

    // *** Selection *** //
    /** Cell is clicked. */
    onCellClicked?(event: CellClickedEvent): void;
    /** Cell is double clicked. */
    onCellDoubleClicked?(event: CellDoubleClickedEvent): void;
    /** Cell is focused. */
    onCellFocused?(event: CellFocusedEvent): void;
    /** Mouse entered cell. */
    onCellMouseOver?(event: CellMouseOverEvent): void;
    /** Mouse left cell. */
    onCellMouseOut?(event: CellMouseOutEvent): void;
    /** Mouse down on cell. */
    onCellMouseDown?(event: CellMouseDownEvent): void;
    /** Row is clicked. */
    onRowClicked?(event: RowClickedEvent): void;
    /** Row is double clicked. */
    onRowDoubleClicked?(event: RowDoubleClickedEvent): void;
    /** Row is selected or deselected. The event contains the node in question, so call the node's `isSelected()` method to see if it was just selected or deselected. */
    onRowSelected?(event: RowSelectedEvent): void;
    /** Row selection is changed. Use the grid API `getSelectedNodes()` to get the new list of selected nodes. */
    onSelectionChanged?(event: SelectionChangedEvent): void;
    /** Cell is right clicked. */
    onCellContextMenu?(event: CellContextMenuEvent): void;
    /** A change to range selection has occurred. */
    onRangeSelectionChanged?(event: RangeSelectionChangedEvent): void;

    // *** Sorting *** //
    /** Sort has changed. The grid also listens for this and updates the model. */
    onSortChanged?(event: SortChangedEvent): void;

    onColumnRowGroupChangeRequest?(event: ColumnRowGroupChangeRequestEvent): void;
    onColumnPivotChangeRequest?(event: ColumnPivotChangeRequestEvent): void;
    onColumnValueChangeRequest?(event: ColumnValueChangeRequestEvent): void;
    onColumnAggFuncChangeRequest?(event: ColumnAggFuncChangeRequestEvent): void;

    /**
     * The Grid Api for interacting with the grid.
     * Set by the grid on init, set to null on destroy.
     */
    api?: GridApi | null;
    /**
     * The Column Api for interacting with the grid columns.
     * Set by the grid on init, set to null on destroy.
     */
    columnApi?: ColumnApi | null;
}

export type RowGroupingDisplayType = 'singleColumn' | 'multipleColumns' | 'groupRows' | 'custom';
export type TreeDataDisplayType = 'auto' | 'custom';

export interface GetDataPath<TData = any> {
    (data: TData): string[];
}

export interface IsServerSideGroup<TData = any> {
    (dataItem: TData): boolean;
}

export interface IsRowFilterable<TData = any> {
    (params: GetGroupAggFilteringParams<TData>): boolean;
}
export interface IsApplyServerSideTransaction<TData = any> {
    (params: IsApplyServerSideTransactionParams<TData>): boolean;
}
export interface GetServerSideGroupKey<TData = any> {
    (dataItem: TData): string;
}

export interface IsRowMaster<TData = any> {
    (dataItem: TData): boolean;
}

export interface IsRowSelectable<TData = any> {
    (node: RowNode<TData>): boolean;
}

export interface RowClassRules<TData = any> {
    [cssClassName: string]: (((params: RowClassParams<TData>) => boolean) | string);
}

export interface RowStyle { [cssProperty: string]: string | number; }

export interface RowClassParams<TData = any> extends AgGridCommon {
    /** The data associated with this row from rowData */
    data: TData;
    /** The RowNode associated with this row */
    node: RowNode<TData>;
    /** The index of the row */
    rowIndex: number;
}

<<<<<<< HEAD

export interface GetContextMenuItems<TData = any> {
    (params: GetContextMenuItemsParams<TData>): (string | MenuItemDef)[];
=======
export interface GetContextMenuItems {
    (params: GetContextMenuItemsParams): (string | MenuItemDef)[];
>>>>>>> 900ca87b
}
export interface GetChartToolbarItems {
    (params: GetChartToolbarItemsParams): ChartMenuOptions[];
}
export interface MenuItemLeafDef {
    /** Name of the menu item */
    name: string;
    /** It the item should be enabled / disabled */
    disabled?: boolean;
    /** Shortcut (just display text, saying the shortcut here does nothing) */
    shortcut?: string;
    /** Function that gets executed when item is chosen */
    action?: () => void;
    /** Set to true to provide a check beside the option */
    checked?: boolean;
    /** The icon to display, either a DOM element or HTML string */
    icon?: HTMLElement | string;
    /** CSS classes to apply to the menu item */
    cssClasses?: string[];
    /** Tooltip for the menu item */
    tooltip?: string;
}

export interface MenuItemDef extends MenuItemLeafDef {
    /** If this item is a sub menu, contains a list of menu item definitions */
    subMenu?: (MenuItemDef | string)[];
}
export interface GetMainMenuItems {
    (params: GetMainMenuItemsParams): (string | MenuItemDef)[];
}

export interface GetRowNodeIdFunc {
    (data: any): string;
}

export interface GetRowIdFunc<TData = any> {
    (params: GetRowIdParams<TData>): string;
}

export interface ChartRef {
    /** The id of the created chart. */
    chartId: string;
    /** The chart instance that is produced by AG Charts which can be used to interact with the chart directly. */
    chart: any;
    /** The chart DOM element, which the application is responsible for placing into the DOM. */
    chartElement: HTMLElement;
    /** The application is responsible for calling this when the chart is no longer needed. */
    destroyChart: () => void;
}

export interface ChartRefParams extends AgGridCommon, ChartRef { }

export type ServerSideStoreType = 'full' | 'partial';

export interface ServerSideStoreParams {
    /**
     * @deprecated
     * What store type to use.
     * If missing, then defaults to grid option `serverSideStoreType`.
     * Deprecated in favor of infiniteScroll.
     * If infiniteScroll==true, then Partial Store is used.
     * If infiniteScroll==false, then Full Store is used.
     *  */
    storeType?: ServerSideStoreType;
    /** 
     * Whether to have infinite scroll active or not for the level.
     */
    infiniteScroll?: boolean;
    /**
     * For Infinite Scroll only.
     * How many blocks to keep in cache.
     * If missing, defaults to grid options `maxBlocksInCache`.
     */
    maxBlocksInCache?: number;
    /**
     * For Infinite Scroll only.
     * Cache block size.
     * If missing, defaults to grid options `cacheBlockSize`.
     */
    cacheBlockSize?: number;
}

export interface LoadingCellRendererSelectorFunc<TData = any> {
    (params: ILoadingCellRendererParams<TData>): LoadingCellRendererSelectorResult | undefined;
}
export interface LoadingCellRendererSelectorResult {
    /** Equivalent of setting `loadingCellRenderer` */
    component?: any;
    /** @deprecated As of v27, use `component` for framework components too. */
    frameworkComponent?: any;
    /** Equivalent of setting `loadingCellRendererParams` */
    params?: any;
}<|MERGE_RESOLUTION|>--- conflicted
+++ resolved
@@ -1177,14 +1177,9 @@
     rowIndex: number;
 }
 
-<<<<<<< HEAD
 
 export interface GetContextMenuItems<TData = any> {
     (params: GetContextMenuItemsParams<TData>): (string | MenuItemDef)[];
-=======
-export interface GetContextMenuItems {
-    (params: GetContextMenuItemsParams): (string | MenuItemDef)[];
->>>>>>> 900ca87b
 }
 export interface GetChartToolbarItems {
     (params: GetChartToolbarItemsParams): ChartMenuOptions[];
