--- conflicted
+++ resolved
@@ -59,11 +59,7 @@
         this.showOverlay(workItem, LoadingType.NoRows);
     }
 
-<<<<<<< HEAD
-    private showOverlay(workItem: Promise<ILoadingOverlayComp | INoRowsOverlayComp>, type: LoadingType): void {
-=======
     private showOverlay(workItem: AgPromise<ILoadingOverlayComp | INoRowsOverlayComp> | null, type: LoadingType): void {
->>>>>>> 338ea6d7
         if (this.inProgress) {
             return;
         }
