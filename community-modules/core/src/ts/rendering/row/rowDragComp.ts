import { Component } from "../../widgets/component";
import { PostConstruct, PreDestroy } from "../../context/context";
import { RowNode } from "../../entities/rowNode";
import { DragItem, DragSource, DragSourceType } from "../../dragAndDrop/dragAndDropService";
import { Events } from "../../eventKeys";
import { Beans } from "../beans";
import { BeanStub } from "../../context/beanStub";
import { Column } from "../../entities/column";
import { createIconNoSpan } from "../../utils/icon";
import { doOnce, isFunction } from "../../utils/function";

export interface IRowDragItem extends DragItem {
    defaultTextValue: string;
}

export class RowDragComp extends Component {
    public isCustomGui: boolean = false;
    private dragSource: DragSource | null = null;

    constructor(
        private readonly rowNode: RowNode,
        private readonly column: Column,
        private readonly cellValueFn: () => string,
        private readonly beans: Beans,
        private readonly customGui?: HTMLElement
    ) { super(); }

    @PostConstruct
    private postConstruct(): void {
<<<<<<< HEAD
        const eGui = this.getGui();

        eGui.appendChild(createIconNoSpan('rowDrag', this.beans.gridOptionsWrapper, null));
        this.addDragSource();
=======
        if (!this.customGui) {
            this.setTemplate(/* html */ `<div class="ag-drag-handle ag-row-drag" aria-hidden="true"></div>`);
            const eGui = this.getGui();
            eGui.appendChild(createIconNoSpan('rowDrag', this.beans.gridOptionsWrapper, null)!);
            this.addDragSource();
        } else {
            this.isCustomGui = true;
            this.setDragElement(this.customGui);
        }
>>>>>>> 558c6ff6

        this.checkCompatibility();

        const strategy = this.beans.gridOptionsWrapper.isRowDragManaged() ?
            new ManagedVisibilityStrategy(this, this.beans, this.rowNode, this.column) :
            new NonManagedVisibilityStrategy(this, this.beans, this.rowNode, this.column);

        this.createManagedBean(strategy, this.beans.context);
    }

    public setDragElement(dragElement: HTMLElement) {
        this.setTemplateFromElement(dragElement);
        this.addDragSource();
    }

    private getSelectedCount(): number {
        const multiRowEnabled = this.beans.gridOptionsWrapper.isEnableMultiRowDragging();
        if (!multiRowEnabled) { return 1; }

        const selection = this.beans.selectionController.getSelectedNodes();

        return selection.indexOf(this.rowNode) !== -1 ? selection.length : 1;
    }

    // returns true if all compatibility items work out
    private checkCompatibility(): void {
        const managed = this.beans.gridOptionsWrapper.isRowDragManaged();
        const treeData = this.beans.gridOptionsWrapper.isTreeData();

        if (treeData && managed) {
            doOnce(() =>
                console.warn('AG Grid: If using row drag with tree data, you cannot have rowDragManaged=true'),
                'RowDragComp.managedAndTreeData'
            );
        }
    }

    private addDragSource(): void {
        // if this is changing the drag element, delete the previous dragSource
        if (this.dragSource) { this.removeDragSource(); }

        const dragItem: IRowDragItem = {
            rowNode: this.rowNode,
            columns: [this.column],
            defaultTextValue: this.cellValueFn(),
        };

        const rowDragText = this.column.getColDef().rowDragText;

        this.dragSource = {
            type: DragSourceType.RowDrag,
            eElement: this.getGui(),
            dragItemName: () => {
                const dragItemCount = this.getSelectedCount();
                if (rowDragText) {
                    return rowDragText(dragItem, dragItemCount);
                }

                return dragItemCount === 1 ? this.cellValueFn() : `${dragItemCount} rows`;
            },
            getDragItem: () => dragItem,
            dragStartPixels: 0,
            dragSourceDomDataKey: this.beans.gridOptionsWrapper.getDomDataKey()
        };

        this.beans.dragAndDropService.addDragSource(this.dragSource, true);
    }

    @PreDestroy
    private removeDragSource() {
        if (this.dragSource) {
            this.beans.dragAndDropService.removeDragSource(this.dragSource);
        }
        this.dragSource = null;
    }
}

class VisibilityStrategy extends BeanStub {
    private readonly parent: RowDragComp;
    private readonly column: Column;
    protected readonly rowNode: RowNode;

    constructor(parent: RowDragComp, rowNode: RowNode, column: Column) {
        super();
        this.parent = parent;
        this.column = column;
        this.rowNode = rowNode;
    }

    protected setDisplayedOrVisible(neverDisplayed: boolean): void {
        if (neverDisplayed) {
            this.parent.setDisplayed(false);
        } else {
            const shown = this.column.isRowDrag(this.rowNode) || this.parent.isCustomGui;
            const isShownSometimes = isFunction(this.column.getColDef().rowDrag);

            // if shown sometimes, them some rows can have drag handle while other don't,
            // so we use setVisible to keep the handles horizontally aligned (as setVisible
            // keeps the empty space, whereas setDisplayed looses the space)
            if (isShownSometimes) {
                this.parent.setDisplayed(true);
                this.parent.setVisible(shown);
            } else {
                this.parent.setDisplayed(shown);
            }
        }
    }
}

// when non managed, the visibility depends on suppressRowDrag property only
class NonManagedVisibilityStrategy extends VisibilityStrategy {
    private readonly beans: Beans;

    constructor(parent: RowDragComp, beans: Beans, rowNode: RowNode, column: Column) {
        super(parent, rowNode, column);
        this.beans = beans;
    }

    @PostConstruct
    private postConstruct(): void {
        this.addManagedListener(this.beans.gridOptionsWrapper, 'suppressRowDrag', this.onSuppressRowDrag.bind(this));

        // in case data changes, then we need to update visibility of drag item
        this.addManagedListener(this.rowNode, RowNode.EVENT_DATA_CHANGED, this.workOutVisibility.bind(this));
        this.addManagedListener(this.rowNode, RowNode.EVENT_CELL_CHANGED, this.workOutVisibility.bind(this));

        this.workOutVisibility();
    }

    private onSuppressRowDrag(): void {
        this.workOutVisibility();
    }

    private workOutVisibility(): void {
        // only show the drag if both sort and filter are not present
        const neverDisplayed = this.beans.gridOptionsWrapper.isSuppressRowDrag();
        this.setDisplayedOrVisible(neverDisplayed);
    }
}

// when managed, the visibility depends on sort, filter and row group, as well as suppressRowDrag property
class ManagedVisibilityStrategy extends VisibilityStrategy {

    private readonly beans: Beans;

    constructor(parent: RowDragComp, beans: Beans, rowNode: RowNode, column: Column) {
        super(parent, rowNode, column);
        this.beans = beans;
    }

    @PostConstruct
    private postConstruct(): void {
        // we do not show the component if sort, filter or grouping is active

        this.addManagedListener(this.beans.eventService, Events.EVENT_SORT_CHANGED, this.workOutVisibility.bind(this));
        this.addManagedListener(this.beans.eventService, Events.EVENT_FILTER_CHANGED, this.workOutVisibility.bind(this));
        this.addManagedListener(this.beans.eventService, Events.EVENT_COLUMN_ROW_GROUP_CHANGED, this.workOutVisibility.bind(this));

        // in case data changes, then we need to update visibility of drag item
        this.addManagedListener(this.rowNode, RowNode.EVENT_DATA_CHANGED, this.workOutVisibility.bind(this));
        this.addManagedListener(this.rowNode, RowNode.EVENT_CELL_CHANGED, this.workOutVisibility.bind(this));

        this.addManagedListener(this.beans.gridOptionsWrapper, 'suppressRowDrag', this.onSuppressRowDrag.bind(this));

        this.workOutVisibility();
    }

    private onSuppressRowDrag(): void {
        this.workOutVisibility();
    }

    private workOutVisibility(): void {
        // only show the drag if both sort and filter are not present
        const rowDragFeature = this.beans.gridPanel.getRowDragFeature();
        const shouldPreventRowMove = rowDragFeature && rowDragFeature.shouldPreventRowMove();
        const suppressRowDrag = this.beans.gridOptionsWrapper.isSuppressRowDrag();
        const hasExternalDropZones = this.beans.dragAndDropService.hasExternalDropZones();
        const neverDisplayed = (shouldPreventRowMove && !hasExternalDropZones) || suppressRowDrag;

        this.setDisplayedOrVisible(neverDisplayed);
    }
}<|MERGE_RESOLUTION|>--- conflicted
+++ resolved
@@ -27,12 +27,6 @@
 
     @PostConstruct
     private postConstruct(): void {
-<<<<<<< HEAD
-        const eGui = this.getGui();
-
-        eGui.appendChild(createIconNoSpan('rowDrag', this.beans.gridOptionsWrapper, null));
-        this.addDragSource();
-=======
         if (!this.customGui) {
             this.setTemplate(/* html */ `<div class="ag-drag-handle ag-row-drag" aria-hidden="true"></div>`);
             const eGui = this.getGui();
@@ -42,7 +36,6 @@
             this.isCustomGui = true;
             this.setDragElement(this.customGui);
         }
->>>>>>> 558c6ff6
 
         this.checkCompatibility();
 
