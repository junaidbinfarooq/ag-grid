import { GridOptionsWrapper } from "../gridOptionsWrapper";
import { GridPanel, RowContainerComponents } from "../gridPanel/gridPanel";
import { RowComp } from "./row/rowComp";
import { Column } from "../entities/column";
import { RowNode } from "../entities/rowNode";
import { CellFocusedEvent, Events, FirstDataRenderedEvent, ModelUpdatedEvent, ViewportChangedEvent } from "../events";
import { Constants } from "../constants/constants";
import { CellComp } from "./cellComp";
import { Autowired, Bean, Optional, Qualifier } from "../context/context";
import { GridCore } from "../gridCore";
import { ColumnApi } from "../columnController/columnApi";
import { ColumnController } from "../columnController/columnController";
import { Logger, LoggerFactory } from "../logger";
import { FocusController } from "../focusController";
import { IRangeController } from "../interfaces/iRangeController";
import { CellNavigationService } from "../cellNavigationService";
import { CellPosition, CellPositionUtils } from "../entities/cellPosition";
import { NavigateToNextCellParams, TabToNextCellParams } from "../entities/gridOptions";
import { RowContainerComponent } from "./row/rowContainerComponent";
import { BeanStub } from "../context/beanStub";
import { PaginationProxy } from "../pagination/paginationProxy";
import { FlashCellsParams, GetCellRendererInstancesParams, GridApi, RefreshCellsParams } from "../gridApi";
import { Beans } from "./beans";
import { AnimationFrameService } from "../misc/animationFrameService";
import { MaxDivHeightScaler } from "./maxDivHeightScaler";
import { ICellRendererComp } from "./cellRenderers/iCellRenderer";
import { ICellEditorComp } from "../interfaces/iCellEditor";
import { IRowModel } from "../interfaces/iRowModel";
import { RowPosition, RowPositionUtils } from "../entities/rowPosition";
import { PinnedRowModel } from "../pinnedRowModel/pinnedRowModel";
import { missing, exists } from "../utils/generic";
import { iterateObject } from "../utils/object";
import { createArrayOfNumbers } from "../utils/number";
import { pushAll, last } from "../utils/array";
import { executeNextVMTurn, executeInAWhile, doOnce } from "../utils/function";
import { KeyCode } from '../constants/keyCode';

@Bean("rowRenderer")
export class RowRenderer extends BeanStub {

    @Autowired("paginationProxy") private paginationProxy: PaginationProxy;
    @Autowired("columnController") private columnController: ColumnController;
    @Autowired("$scope") private $scope: any;
    @Autowired("pinnedRowModel") private pinnedRowModel: PinnedRowModel;
    @Autowired("rowModel") private rowModel: IRowModel;
    @Autowired("focusController") private focusController: FocusController;
    @Autowired("cellNavigationService") private cellNavigationService: CellNavigationService;
    @Autowired("columnApi") private columnApi: ColumnApi;
    @Autowired("gridApi") private gridApi: GridApi;
    @Autowired("beans") private beans: Beans;
    @Autowired("maxDivHeightScaler") private maxDivHeightScaler: MaxDivHeightScaler;
    @Autowired("animationFrameService") private animationFrameService: AnimationFrameService;
    @Autowired("rowPositionUtils") private rowPositionUtils: RowPositionUtils;
    @Optional("rangeController") private rangeController: IRangeController;

    private gridPanel: GridPanel;

    private destroyFuncsForColumnListeners: (() => void)[] = [];

    private firstRenderedRow: number;
    private lastRenderedRow: number;

    // map of row ids to row objects. keeps track of which elements
    // are rendered for which rows in the dom.
    private rowCompsByIndex: { [key: string]: RowComp; } = {};
    private floatingTopRowComps: RowComp[] = [];
    private floatingBottomRowComps: RowComp[] = [];

    private rowContainers: RowContainerComponents;

    private pinningLeft: boolean;
    private pinningRight: boolean;

    // we only allow one refresh at a time, otherwise the internal memory structure here
    // will get messed up. this can happen if the user has a cellRenderer, and inside the
    // renderer they call an API method that results in another pass of the refresh,
    // then it will be trying to draw rows in the middle of a refresh.
    private refreshInProgress = false;

    private logger: Logger;

    private printLayout: boolean;
    private embedFullWidthRows: boolean;

    private gridCore: GridCore;

    public registerGridCore(gridCore: GridCore): void {
        this.gridCore = gridCore;
    }

    public getGridCore(): GridCore {
        return this.gridCore;
    }

    public agWire(@Qualifier("loggerFactory") loggerFactory: LoggerFactory) {
        this.logger = loggerFactory.create("RowRenderer");
    }

    public registerGridComp(gridPanel: GridPanel): void {
        this.gridPanel = gridPanel;

        this.rowContainers = this.gridPanel.getRowContainers();
        this.addManagedListener(this.eventService, Events.EVENT_PAGINATION_CHANGED, this.onPageLoaded.bind(this));
        this.addManagedListener(this.eventService, Events.EVENT_PINNED_ROW_DATA_CHANGED, this.onPinnedRowDataChanged.bind(this));
        this.addManagedListener(this.eventService, Events.EVENT_DISPLAYED_COLUMNS_CHANGED, this.onDisplayedColumnsChanged.bind(this));
        this.addManagedListener(this.eventService, Events.EVENT_BODY_SCROLL, this.redrawAfterScroll.bind(this));
        this.addManagedListener(this.eventService, Events.EVENT_BODY_HEIGHT_CHANGED, this.redrawAfterScroll.bind(this));
        this.addManagedListener(this.gridOptionsWrapper, GridOptionsWrapper.PROP_DOM_LAYOUT, this.onDomLayoutChanged.bind(this));

        this.registerCellEventListeners();

        this.printLayout = this.gridOptionsWrapper.getDomLayout() === Constants.DOM_LAYOUT_PRINT;
        this.embedFullWidthRows = this.printLayout || this.gridOptionsWrapper.isEmbedFullWidthRows();

        this.redrawAfterModelUpdate();
    }

    // in a clean design, each cell would register for each of these events. however when scrolling, all the cells
    // registering and de-registering for events is a performance bottleneck. so we register here once and inform
    // all active cells.
    private registerCellEventListeners(): void {
        this.addManagedListener(this.eventService, Events.EVENT_CELL_FOCUSED, (event: CellFocusedEvent) => {
            this.forEachCellComp(cellComp => cellComp.onCellFocused(event));
            this.forEachRowComp((key: string, rowComp: RowComp) => {
                if (rowComp.isFullWidth()) {
                    rowComp.onFullWidthRowFocused(event);
                }
            });
        });

        this.addManagedListener(this.eventService, Events.EVENT_FLASH_CELLS, event => {
            this.forEachCellComp(cellComp => cellComp.onFlashCells(event));
        });

        this.addManagedListener(this.eventService, Events.EVENT_COLUMN_HOVER_CHANGED, () => {
            this.forEachCellComp(cellComp => cellComp.onColumnHover());
        });

        // only for printLayout - because we are rendering all the cells in the same row, regardless of pinned state,
        // then changing the width of the containers will impact left position. eg the center cols all have their
        // left position adjusted by the width of the left pinned column, so if the pinned left column width changes,
        // all the center cols need to be shifted to accommodate this. when in normal layout, the pinned cols are
        // in different containers so doesn't impact.
        this.addManagedListener(this.eventService, Events.EVENT_DISPLAYED_COLUMNS_WIDTH_CHANGED, () => {
            if (this.printLayout) {
                this.forEachCellComp(cellComp => cellComp.onLeftChanged());
            }
        });

        const rangeSelectionEnabled = this.gridOptionsWrapper.isEnableRangeSelection();
        if (rangeSelectionEnabled) {

            this.addManagedListener(this.eventService, Events.EVENT_RANGE_SELECTION_CHANGED, () => {
                this.forEachCellComp(cellComp => cellComp.onRangeSelectionChanged());
            });
            this.addManagedListener(this.eventService, Events.EVENT_COLUMN_MOVED, () => {
                this.forEachCellComp(cellComp => cellComp.updateRangeBordersIfRangeCount());
            });
            this.addManagedListener(this.eventService, Events.EVENT_COLUMN_PINNED, () => {
                this.forEachCellComp(cellComp => cellComp.updateRangeBordersIfRangeCount());
            });
            this.addManagedListener(this.eventService, Events.EVENT_COLUMN_VISIBLE, () => {
                this.forEachCellComp(cellComp => cellComp.updateRangeBordersIfRangeCount());
            });

        }

        // add listeners to the grid columns
        this.refreshListenersToColumnsForCellComps();
        // if the grid columns change, then refresh the listeners again
        this.addManagedListener(this.eventService, Events.EVENT_GRID_COLUMNS_CHANGED, this.refreshListenersToColumnsForCellComps.bind(this));

        this.addDestroyFunc(this.removeGridColumnListeners.bind(this));
    }

    // executes all functions in destroyFuncsForColumnListeners and then clears the list
    private removeGridColumnListeners(): void {
        this.destroyFuncsForColumnListeners.forEach(func => func());
        this.destroyFuncsForColumnListeners.length = 0;
    }

    // this function adds listeners onto all the grid columns, which are the column that we could have cellComps for.
    // when the grid columns change, we add listeners again. in an ideal design, each CellComp would just register to
    // the column it belongs to on creation, however this was a bottleneck with the number of cells, so do it here
    // once instead.
    private refreshListenersToColumnsForCellComps(): void {
        this.removeGridColumnListeners();

        const cols = this.columnController.getAllGridColumns();

        if (!cols) { return; }

        cols.forEach(col => {
            const forEachCellWithThisCol = (callback: (cellComp: CellComp) => void) => {
                this.forEachCellComp(cellComp => {
                    if (cellComp.getColumn() === col) {
                        callback(cellComp);
                    }
                });
            };

            const leftChangedListener = () => {
                forEachCellWithThisCol(cellComp => cellComp.onLeftChanged());
            };
            const widthChangedListener = () => {
                forEachCellWithThisCol(cellComp => cellComp.onWidthChanged());
            };
            const firstRightPinnedChangedListener = () => {
                forEachCellWithThisCol(cellComp => cellComp.onFirstRightPinnedChanged());
            };
            const lastLeftPinnedChangedListener = () => {
                forEachCellWithThisCol(cellComp => cellComp.onLastLeftPinnedChanged());
            };

            col.addEventListener(Column.EVENT_LEFT_CHANGED, leftChangedListener);
            col.addEventListener(Column.EVENT_WIDTH_CHANGED, widthChangedListener);
            col.addEventListener(Column.EVENT_FIRST_RIGHT_PINNED_CHANGED, firstRightPinnedChangedListener);
            col.addEventListener(Column.EVENT_LAST_LEFT_PINNED_CHANGED, lastLeftPinnedChangedListener);

            this.destroyFuncsForColumnListeners.push(() => {
                col.removeEventListener(Column.EVENT_LEFT_CHANGED, leftChangedListener);
                col.removeEventListener(Column.EVENT_WIDTH_CHANGED, widthChangedListener);
                col.removeEventListener(Column.EVENT_FIRST_RIGHT_PINNED_CHANGED, firstRightPinnedChangedListener);
                col.removeEventListener(Column.EVENT_LAST_LEFT_PINNED_CHANGED, lastLeftPinnedChangedListener);
            });
        });

    }

    private onDomLayoutChanged(): void {
        const printLayout = this.gridOptionsWrapper.getDomLayout() === Constants.DOM_LAYOUT_PRINT;
        const embedFullWidthRows = printLayout || this.gridOptionsWrapper.isEmbedFullWidthRows();

        // if moving towards or away from print layout, means we need to destroy all rows, as rows are not laid
        // out using absolute positioning when doing print layout
        const destroyRows = embedFullWidthRows !== this.embedFullWidthRows || this.printLayout !== printLayout;

        this.printLayout = printLayout;
        this.embedFullWidthRows = embedFullWidthRows;

        if (destroyRows) {
            this.redrawAfterModelUpdate();
        }
    }

    // for row models that have datasources, when we update the datasource, we need to force the rowRenderer
    // to redraw all rows. otherwise the old rows from the old datasource will stay displayed.
    public datasourceChanged(): void {
        this.firstRenderedRow = 0;
        this.lastRenderedRow = -1;
        const rowIndexesToRemove = Object.keys(this.rowCompsByIndex);
        this.removeRowComps(rowIndexesToRemove);
    }

    private onPageLoaded(refreshEvent?: ModelUpdatedEvent): void {
        if (missing(refreshEvent)) {
            refreshEvent = {
                type: Events.EVENT_MODEL_UPDATED,
                api: this.gridApi,
                columnApi: this.columnApi,
                animate: false,
                keepRenderedRows: false,
                newData: false,
                newPage: false
            };
        }
        this.onModelUpdated(refreshEvent);
    }

    public getAllCellsForColumn(column: Column): HTMLElement[] {
        const eCells: HTMLElement[] = [];

        function callback(key: any, rowComp: RowComp) {
            const eCell = rowComp.getCellForCol(column);
            if (eCell) { eCells.push(eCell); }
        }

        iterateObject(this.rowCompsByIndex, callback);
        iterateObject(this.floatingBottomRowComps, callback);
        iterateObject(this.floatingTopRowComps, callback);

        return eCells;
    }

    public refreshFloatingRowComps(): void {
        this.refreshFloatingRows(
            this.floatingTopRowComps,
            this.pinnedRowModel.getPinnedTopRowData(),
            this.rowContainers.floatingTopPinnedLeft,
            this.rowContainers.floatingTopPinnedRight,
            this.rowContainers.floatingTop,
            this.rowContainers.floatingTopFullWidth
        );

        this.refreshFloatingRows(
            this.floatingBottomRowComps,
            this.pinnedRowModel.getPinnedBottomRowData(),
            this.rowContainers.floatingBottomPinnedLeft,
            this.rowContainers.floatingBottomPinnedRight,
            this.rowContainers.floatingBottom,
            this.rowContainers.floatingBottomFullWidth
        );
    }

    private refreshFloatingRows(
        rowComps: RowComp[],
        rowNodes: RowNode[],
        pinnedLeftContainerComp: RowContainerComponent,
        pinnedRightContainerComp: RowContainerComponent,
        bodyContainerComp: RowContainerComponent,
        fullWidthContainerComp: RowContainerComponent
    ): void {
        rowComps.forEach((row: RowComp) => {
            row.destroy();
        });

        rowComps.length = 0;

        if (rowNodes) {
            rowNodes.forEach((node: RowNode) => {
                const rowComp = new RowComp(
                    this.$scope,
                    bodyContainerComp,
                    pinnedLeftContainerComp,
                    pinnedRightContainerComp,
                    fullWidthContainerComp,
                    node,
                    this.beans,
                    false,
                    false,
                    this.printLayout,
                    this.embedFullWidthRows
                );

                rowComp.init();
                rowComps.push(rowComp);
            });
        }

        this.flushContainers(rowComps);
    }

    private onPinnedRowDataChanged(): void {
        // recycling rows in order to ensure cell editing is not cancelled
        const params: RefreshViewParams = {
            recycleRows: true
        };

        this.redrawAfterModelUpdate(params);
    }

    private onModelUpdated(refreshEvent: ModelUpdatedEvent): void {
        const params: RefreshViewParams = {
            recycleRows: refreshEvent.keepRenderedRows,
            animate: refreshEvent.animate,
            newData: refreshEvent.newData,
            newPage: refreshEvent.newPage,
            // because this is a model updated event (not pinned rows), we
            // can skip updating the pinned rows. this is needed so that if user
            // is doing transaction updates, the pinned rows are not getting constantly
            // trashed - or editing cells in pinned rows are not refreshed and put into read mode
            onlyBody: true
        };
        this.redrawAfterModelUpdate(params);
    }

    // if the row nodes are not rendered, no index is returned
    private getRenderedIndexesForRowNodes(rowNodes: RowNode[]): string[] {
        const result: string[] = [];

        if (missing(rowNodes)) { return result; }

        iterateObject(this.rowCompsByIndex, (index: string, renderedRow: RowComp) => {
            const rowNode = renderedRow.getRowNode();
            if (rowNodes.indexOf(rowNode) >= 0) {
                result.push(index);
            }
        });

        return result;
    }

    public redrawRows(rowNodes: RowNode[]): void {
        if (!rowNodes || rowNodes.length == 0) { return; }

        const indexesToRemove = this.getRenderedIndexesForRowNodes(rowNodes);

        // remove the rows
        this.removeRowComps(indexesToRemove);

        // add draw them again
        this.redrawAfterModelUpdate({
            recycleRows: true
        });
    }

    private getCellToRestoreFocusToAfterRefresh(params: RefreshViewParams): CellPosition {
        const focusedCell = params.suppressKeepFocus ? null : this.focusController.getFocusCellToUseAfterRefresh();

        if (missing(focusedCell)) { return null; }

        // if the dom is not actually focused on a cell, then we don't try to refocus. the problem this
        // solves is with editing - if the user is editing, eg focus is on a text field, and not on the
        // cell itself, then the cell can be registered as having focus, however it's the text field that
        // has the focus and not the cell div. therefore, when the refresh is finished, the grid will focus
        // the cell, and not the textfield. that means if the user is in a text field, and the grid refreshes,
        // the focus is lost from the text field. we do not want this.
        const activeElement = document.activeElement;
        const domData = this.gridOptionsWrapper.getDomData(activeElement, CellComp.DOM_DATA_KEY_CELL_COMP);
        const elementIsNotACellDev = missing(domData);

        return elementIsNotACellDev ? null : focusedCell;
    }

    // gets called after changes to the model.
    public redrawAfterModelUpdate(params: RefreshViewParams = {}): void {
        this.getLockOnRefresh();

        const focusedCell: CellPosition = this.getCellToRestoreFocusToAfterRefresh(params);

        this.sizeContainerToPageHeight();
        this.scrollToTopIfNewData(params);

        // never recycle rows when print layout, we draw each row again from scratch. this is because print layout
        // uses normal dom layout to put cells into dom - it doesn't allow reordering rows.
        const recycleRows = !this.printLayout && params.recycleRows;
        const animate = params.animate && this.gridOptionsWrapper.isAnimateRows();
        const rowsToRecycle = this.binRowComps(recycleRows);

        const isFocusedCellGettingRecycled = () => {
            if (focusedCell == null || rowsToRecycle == null) { return false; }
            let res = false;

            iterateObject(rowsToRecycle, (key: string, rowComp: RowComp) => {
                const rowNode = rowComp.getRowNode();
                const rowIndexEqual = rowNode.rowIndex == focusedCell.rowIndex;
                const pinnedEqual = rowNode.rowPinned == focusedCell.rowPinned;
                if (rowIndexEqual && pinnedEqual) {
                    res = true;
                }
            });

            return res;
        };

        const focusedCellRecycled = isFocusedCellGettingRecycled();

        this.redraw(rowsToRecycle, animate);

        if (!params.onlyBody) {
            this.refreshFloatingRowComps();
        }

        // if we focus a cell that's already focused, then we get an unnecessary 'cellFocused' event fired.
        // this was happening when user clicked 'expand' on a rowGroup, then cellFocused was getting fired twice.
        if (!focusedCellRecycled) {
            this.restoreFocusedCell(focusedCell);
        }

        this.releaseLockOnRefresh();
    }

    private scrollToTopIfNewData(params: RefreshViewParams): void {
        const scrollToTop = params.newData || params.newPage;
        const suppressScrollToTop = this.gridOptionsWrapper.isSuppressScrollOnNewData();

        if (scrollToTop && !suppressScrollToTop) {
            this.gridPanel.scrollToTop();
        }
    }

    private sizeContainerToPageHeight(): void {
        const containers: RowContainerComponent[] = [
            this.rowContainers.body,
            this.rowContainers.fullWidth,
            this.rowContainers.pinnedLeft,
            this.rowContainers.pinnedRight
        ];

        if (this.printLayout) {
            containers.forEach(container => container.setHeight(null));
            return;
        }

        let containerHeight = this.paginationProxy.getCurrentPageHeight();
        // we need at least 1 pixel for the horizontal scroll to work. so if there are now rows,
        // we still want the scroll to be present, otherwise there would be no way to scroll the header
        // which might be needed us user wants to access columns
        // on the RHS - and if that was where the filter was that cause no rows to be presented, there
        // is no way to remove the filter.
        if (containerHeight === 0) {
            containerHeight = 1;
        }

        this.maxDivHeightScaler.setModelHeight(containerHeight);

        const realHeight = this.maxDivHeightScaler.getUiContainerHeight();

        containers.forEach(container => container.setHeight(realHeight));
    }

    private getLockOnRefresh(): void {
        if (this.refreshInProgress) {
            throw new Error(
                "AG Grid: cannot get grid to draw rows when it is in the middle of drawing rows. " +
                "Your code probably called a grid API method while the grid was in the render stage. To overcome " +
                "this, put the API call into a timeout, e.g. instead of api.refreshView(), " +
                "call setTimeout(function() { api.refreshView(); }, 0). To see what part of your code " +
                "that caused the refresh check this stacktrace."
            );
        }

        this.refreshInProgress = true;
    }

    private releaseLockOnRefresh(): void {
        this.refreshInProgress = false;
    }

    // sets the focus to the provided cell, if the cell is provided. this way, the user can call refresh without
    // worry about the focus been lost. this is important when the user is using keyboard navigation to do edits
    // and the cellEditor is calling 'refresh' to get other cells to update (as other cells might depend on the
    // edited cell).
    private restoreFocusedCell(cellPosition: CellPosition): void {
        if (cellPosition) {
            this.focusController.setFocusedCell(cellPosition.rowIndex, cellPosition.column, cellPosition.rowPinned, true);
        }
    }

    public stopEditing(cancel: boolean = false) {
        this.forEachRowComp((key: string, rowComp: RowComp) => {
            rowComp.stopEditing(cancel);
        });
    }

    public forEachCellComp(callback: (cellComp: CellComp) => void): void {
        this.forEachRowComp((key: string, rowComp: RowComp) => rowComp.forEachCellComp(callback));
    }

    private forEachRowComp(callback: (key: string, rowComp: RowComp) => void): void {
        iterateObject(this.rowCompsByIndex, callback);
        iterateObject(this.floatingTopRowComps, callback);
        iterateObject(this.floatingBottomRowComps, callback);
    }

    public addRenderedRowListener(eventName: string, rowIndex: number, callback: Function): void {
        const rowComp = this.rowCompsByIndex[rowIndex];
        if (rowComp) {
            rowComp.addEventListener(eventName, callback);
        }
    }

    public flashCells(params: FlashCellsParams = {}): void {
        const { flashDelay, fadeDelay } = params;
        this.forEachCellCompFiltered(params.rowNodes, params.columns, cellComp => cellComp.flashCell({ flashDelay, fadeDelay }));
    }

    public refreshCells(params: RefreshCellsParams = {}): void {
        const refreshCellParams = {
            forceRefresh: params.force,
            newData: false,
            suppressFlash: params.suppressFlash
        };
        this.forEachCellCompFiltered(params.rowNodes, params.columns, cellComp => {
            if (cellComp.refreshShouldDestroy()) {
                const rowComp = cellComp.getRenderedRow();
                if (rowComp) {
                    rowComp.refreshCell(cellComp);
                }
            } else {
                cellComp.refreshCell(refreshCellParams);
            }
        });
    }

    public getCellRendererInstances(params: GetCellRendererInstancesParams): ICellRendererComp[] {

        const res: ICellRendererComp[] = [];

        this.forEachCellCompFiltered(params.rowNodes, params.columns, cellComp => {
            const cellRenderer = cellComp.getCellRenderer();

            if (cellRenderer) {
                res.push(cellRenderer);
            }
        });

        return res;
    }

    public getCellEditorInstances(params: GetCellRendererInstancesParams): ICellEditorComp[] {

        const res: ICellEditorComp[] = [];

        this.forEachCellCompFiltered(params.rowNodes, params.columns, cellComp => {
            const cellEditor = cellComp.getCellEditor();

            if (cellEditor) {
                res.push(cellEditor);
            }
        });

        return res;
    }

    public getEditingCells(): CellPosition[] {
        const res: CellPosition[] = [];

        this.forEachCellComp(cellComp => {
            if (cellComp.isEditing()) {
                const cellPosition = cellComp.getCellPosition();
                res.push(cellPosition);
            }
        });

        return res;
    }

    // calls the callback for each cellComp that match the provided rowNodes and columns. eg if one row node
    // and two columns provided, that identifies 4 cells, so callback gets called 4 times, once for each cell.
    private forEachCellCompFiltered(rowNodes: RowNode[], columns: (string | Column)[], callback: (cellComp: CellComp) => void): void {
        let rowIdsMap: any;

        if (exists(rowNodes)) {
            rowIdsMap = {
                top: {},
                bottom: {},
                normal: {}
            };

            rowNodes.forEach(rowNode => {
                if (rowNode.rowPinned === Constants.PINNED_TOP) {
                    rowIdsMap.top[rowNode.id] = true;
                } else if (rowNode.rowPinned === Constants.PINNED_BOTTOM) {
                    rowIdsMap.bottom[rowNode.id] = true;
                } else {
                    rowIdsMap.normal[rowNode.id] = true;
                }
            });
        }

        let colIdsMap: any;

        if (exists(columns)) {
            colIdsMap = {};
            columns.forEach((colKey: string | Column) => {
                const column: Column = this.columnController.getGridColumn(colKey);
                if (exists(column)) {
                    colIdsMap[column.getId()] = true;
                }
            });
        }

        const processRow = (rowComp: RowComp) => {
            const rowNode: RowNode = rowComp.getRowNode();
            const id = rowNode.id;
            const floating = rowNode.rowPinned;

            // skip this row if it is missing from the provided list
            if (exists(rowIdsMap)) {
                if (floating === Constants.PINNED_BOTTOM) {
                    if (!rowIdsMap.bottom[id]) {
                        return;
                    }
                } else if (floating === Constants.PINNED_TOP) {
                    if (!rowIdsMap.top[id]) {
                        return;
                    }
                } else {
                    if (!rowIdsMap.normal[id]) {
                        return;
                    }
                }
            }

            rowComp.forEachCellComp(cellComp => {
                const colId: string = cellComp.getColumn().getId();
                const excludeColFromRefresh = colIdsMap && !colIdsMap[colId];

                if (excludeColFromRefresh) {
                    return;
                }

                callback(cellComp);
            });
        };

        iterateObject(this.rowCompsByIndex, (index: string, rowComp: RowComp) => {
            processRow(rowComp);
        });

        if (this.floatingTopRowComps) {
            this.floatingTopRowComps.forEach(processRow);
        }

        if (this.floatingBottomRowComps) {
            this.floatingBottomRowComps.forEach(processRow);
        }
    }

    protected destroy(): void {
        const rowIndexesToRemove = Object.keys(this.rowCompsByIndex);

        this.removeRowComps(rowIndexesToRemove);

        super.destroy();
    }

    private binRowComps(recycleRows: boolean): { [key: string]: RowComp; } {
        const rowsToRecycle: { [key: string]: RowComp; } = {};
        let indexesToRemove: string[];

        if (recycleRows) {
            indexesToRemove = [];
            iterateObject(this.rowCompsByIndex, (index: string, rowComp: RowComp) => {
                const rowNode = rowComp.getRowNode();
                if (exists(rowNode.id)) {
                    rowsToRecycle[rowNode.id] = rowComp;
                    delete this.rowCompsByIndex[index];
                } else {
                    indexesToRemove.push(index);
                }
            });
        } else {
            indexesToRemove = Object.keys(this.rowCompsByIndex);
        }

        this.removeRowComps(indexesToRemove);

        return rowsToRecycle;
    }

    // takes array of row indexes
    private removeRowComps(rowsToRemove: any[]) {
        // if no fromIndex then set to -1, which will refresh everything
        // let realFromIndex = -1;
        rowsToRemove.forEach(indexToRemove => {
            const renderedRow = this.rowCompsByIndex[indexToRemove];
            renderedRow.destroy();
            delete this.rowCompsByIndex[indexToRemove];
        });
    }

    // gets called when rows don't change, but viewport does, so after:
    // 1) height of grid body changes, ie number of displayed rows has changed
    // 2) grid scrolled to new position
    // 3) ensure index visible (which is a scroll)
    public redrawAfterScroll() {
        this.getLockOnRefresh();
        this.redraw(null, false, true);
        this.releaseLockOnRefresh();
    }

    private removeRowCompsNotToDraw(indexesToDraw: number[]): void {
        // for speedy lookup, dump into map
        const indexesToDrawMap: { [index: string]: boolean; } = {};
        indexesToDraw.forEach(index => (indexesToDrawMap[index] = true));

        const existingIndexes = Object.keys(this.rowCompsByIndex);
        const indexesNotToDraw: string[] = existingIndexes.filter(index => !indexesToDrawMap[index]);

        this.removeRowComps(indexesNotToDraw);
    }

    private calculateIndexesToDraw(rowsToRecycle: { [key: string]: RowComp; }): number[] {
        // all in all indexes in the viewport
        const indexesToDraw = createArrayOfNumbers(this.firstRenderedRow, this.lastRenderedRow);

        const checkRowToDraw = (indexStr: string, rowComp: RowComp) => {
            const index = rowComp.getRowNode().rowIndex;
            if (index == null) { return; }
            if (index < this.firstRenderedRow || index > this.lastRenderedRow) {
                if (this.doNotUnVirtualiseRow(rowComp)) {
                    indexesToDraw.push(index);
                }
            }
        };

        // if we are redrawing due to scrolling change, then old rows are in this.rowCompsByIndex
        iterateObject(this.rowCompsByIndex, checkRowToDraw);

        // if we are redrawing due to model update, then old rows are in rowsToRecycle
        iterateObject(rowsToRecycle, checkRowToDraw);

        indexesToDraw.sort((a: number, b: number) => a - b);

        return indexesToDraw;
    }

    private redraw(rowsToRecycle?: { [key: string]: RowComp; }, animate = false, afterScroll = false) {
        this.maxDivHeightScaler.updateOffset();
        this.workOutFirstAndLastRowsToRender();

        // the row can already exist and be in the following:
        // rowsToRecycle -> if model change, then the index may be different, however row may
        //                         exist here from previous time (mapped by id).
        // this.rowCompsByIndex -> if just a scroll, then this will contain what is currently in the viewport

        // this is all the indexes we want, including those that already exist, so this method
        // will end up going through each index and drawing only if the row doesn't already exist
        const indexesToDraw = this.calculateIndexesToDraw(rowsToRecycle);

        this.removeRowCompsNotToDraw(indexesToDraw);

        // never animate when doing print layout - as we want to get things ready to print as quickly as possible,
        // otherwise we risk the printer printing a row that's half faded (half way through fading in)
        if (this.printLayout) {
            animate = false;
        }

        // add in new rows
        const nextVmTurnFunctions: Function[] = [];
        const rowComps: RowComp[] = [];

        indexesToDraw.forEach(rowIndex => {
            const rowComp = this.createOrUpdateRowComp(rowIndex, rowsToRecycle, animate, afterScroll);
            if (exists(rowComp)) {
                rowComps.push(rowComp);
                pushAll(nextVmTurnFunctions, rowComp.getAndClearNextVMTurnFunctions());
            }
        });

        this.flushContainers(rowComps);

        executeNextVMTurn(nextVmTurnFunctions);

        const useAnimationFrame = afterScroll && !this.gridOptionsWrapper.isSuppressAnimationFrame() && !this.printLayout;

        if (useAnimationFrame) {
            this.beans.taskQueue.addDestroyTask(this.destroyRowComps.bind(this, rowsToRecycle, animate));
        } else {
            this.destroyRowComps(rowsToRecycle, animate);
        }

        this.checkAngularCompile();
        this.gridPanel.updateRowCount();
    }

    private flushContainers(rowComps: RowComp[]): void {
        iterateObject(this.rowContainers, (key: string, rowContainerComp: RowContainerComponent) => {
            if (rowContainerComp) {
                rowContainerComp.flushRowTemplates();
            }
        });

        rowComps.forEach(rowComp => rowComp.afterFlush());
    }

    private onDisplayedColumnsChanged(): void {
        const pinningLeft = this.columnController.isPinningLeft();
        const pinningRight = this.columnController.isPinningRight();
        const atLeastOneChanged = this.pinningLeft !== pinningLeft || pinningRight !== this.pinningRight;

        if (atLeastOneChanged) {
            this.pinningLeft = pinningLeft;
            this.pinningRight = pinningRight;

            if (this.embedFullWidthRows) {
                this.redrawFullWidthEmbeddedRows();
            }
        }
    }

    // when embedding, what gets showed in each section depends on what is pinned. eg if embedding group expand / collapse,
    // then it should go into the pinned left area if pinning left, or the center area if not pinning.
    private redrawFullWidthEmbeddedRows(): void {
        // if either of the pinned panels has shown / hidden, then need to redraw the fullWidth bits when
        // embedded, as what appears in each section depends on whether we are pinned or not
        const rowsToRemove: string[] = [];

        iterateObject(this.rowCompsByIndex, (id: string, rowComp: RowComp) => {
            if (rowComp.isFullWidth()) {
                const rowIndex = rowComp.getRowNode().rowIndex;

                rowsToRemove.push(rowIndex.toString());
            }
        });

        this.refreshFloatingRowComps();
        this.removeRowComps(rowsToRemove);
        this.redrawAfterScroll();
    }

    public refreshFullWidthRows(rowNodesToRefresh?: RowNode[]): void {
        const rowsToRemove: string[] = [];

        const selectivelyRefreshing = !!rowNodesToRefresh;
        const idsToRefresh: { [id: string]: boolean; } = selectivelyRefreshing ? {} : undefined;
        if (selectivelyRefreshing) {
            rowNodesToRefresh.forEach(r => idsToRefresh[r.id] = true);
        }

        iterateObject(this.rowCompsByIndex, (id: string, rowComp: RowComp) => {
            if (!rowComp.isFullWidth()) { return; }

            const rowNode = rowComp.getRowNode();

            if (selectivelyRefreshing) {
                // we refresh if a) this node is present or b) this parents nodes is present. checking parent
                // node is important for master/detail, as we want detail to refresh on changes to parent node.
                // it's also possible, if user is provider their own fullWidth, that details panels contain
                // some info on the parent, eg if in tree data and child row shows some data from parent row also.
                const parentId = (rowNode.level > 0 && rowNode.parent) ? rowNode.parent.id : undefined;
                const skipThisNode = !idsToRefresh[rowNode.id] && !idsToRefresh[parentId];
                if (skipThisNode) { return; }
            }

            const fullWidthRowsRefreshed = rowComp.refreshFullWidth();
            if (!fullWidthRowsRefreshed) {
                const rowIndex = rowComp.getRowNode().rowIndex;

                rowsToRemove.push(rowIndex.toString());
            }
        });

        this.removeRowComps(rowsToRemove);
        this.redrawAfterScroll();
    }

    private createOrUpdateRowComp(rowIndex: number, rowsToRecycle: { [key: string]: RowComp; }, animate: boolean, afterScroll: boolean): RowComp {
        let rowNode: RowNode;
        let rowComp: RowComp = this.rowCompsByIndex[rowIndex];

        // if no row comp, see if we can get it from the previous rowComps
        if (!rowComp) {
            rowNode = this.paginationProxy.getRow(rowIndex);
            if (exists(rowNode) && exists(rowsToRecycle) && rowsToRecycle[rowNode.id] && rowNode.alreadyRendered) {
                rowComp = rowsToRecycle[rowNode.id];
                rowsToRecycle[rowNode.id] = null;
            }
        }

        const creatingNewRowComp = !rowComp;

        if (creatingNewRowComp) {
            // create a new one
            if (!rowNode) {
                rowNode = this.paginationProxy.getRow(rowIndex);
            }

            if (exists(rowNode)) {
                rowComp = this.createRowComp(rowNode, animate, afterScroll);
            } else {
                // this should never happen - if somehow we are trying to create
                // a row for a rowNode that does not exist.
                return;
            }
        } else {
            // ensure row comp is in right position in DOM
            rowComp.ensureDomOrder();
        }

        if (rowNode) {
            // set node as 'alreadyRendered' to ensure we only recycle rowComps that have been rendered, this ensures
            // we don't reuse rowComps that have been removed and then re-added in the same batch transaction.
            rowNode.alreadyRendered = true;
        }

        this.rowCompsByIndex[rowIndex] = rowComp;

        return rowComp;
    }

    private destroyRowComps(rowCompsMap: { [key: string]: RowComp; }, animate: boolean): void {
        const delayedFuncs: Function[] = [];
        iterateObject(rowCompsMap, (nodeId: string, rowComp: RowComp) => {
            // if row was used, then it's null
            if (!rowComp) { return; }

            rowComp.destroy(animate);
            pushAll(delayedFuncs, rowComp.getAndClearDelayedDestroyFunctions());
        });
        executeInAWhile(delayedFuncs);
    }

    private checkAngularCompile(): void {
        // if we are doing angular compiling, then do digest the scope here
        if (this.gridOptionsWrapper.isAngularCompileRows()) {
            // we do it in a timeout, in case we are already in an apply
            window.setTimeout(() => {
                this.$scope.$apply();
            }, 0);
        }
    }

    private workOutFirstAndLastRowsToRender(): void {
        let newFirst: number;
        let newLast: number;

        if (!this.paginationProxy.isRowsToRender()) {
            newFirst = 0;
            newLast = -1; // setting to -1 means nothing in range
        } else if (this.printLayout) {
            newFirst = this.paginationProxy.getPageFirstRow();
            newLast = this.paginationProxy.getPageLastRow();
        } else {
            const paginationOffset = this.paginationProxy.getPixelOffset();
            const {pageFirstPixel, pageLastPixel} = this.paginationProxy.getCurrentPagePixelRange();
            const maxDivHeightScaler = this.maxDivHeightScaler.getOffset();

            const bodyVRange = this.gridPanel.getVScrollPosition();
            const bodyTopPixel = bodyVRange.top;
            const bodyBottomPixel = bodyVRange.bottom;

            const bufferPixels = this.gridOptionsWrapper.getRowBufferInPixels();

            const firstPixel = Math.max(bodyTopPixel + paginationOffset - bufferPixels, pageFirstPixel) + maxDivHeightScaler;
            const lastPixel = Math.min(bodyBottomPixel + paginationOffset + bufferPixels, pageLastPixel) + maxDivHeightScaler;

            this.ensureAllRowsInRangeHaveHeightsCalculated(firstPixel, lastPixel);

            let firstRowIndex = this.paginationProxy.getRowIndexAtPixel(firstPixel);
            let lastRowIndex = this.paginationProxy.getRowIndexAtPixel(lastPixel);

            const pageFirstRow = this.paginationProxy.getPageFirstRow();
            const pageLastRow = this.paginationProxy.getPageLastRow();

            // adjust, in case buffer extended actual size
            if (firstRowIndex < pageFirstRow) {
                firstRowIndex = pageFirstRow;
            }

            if (lastRowIndex > pageLastRow) {
                lastRowIndex = pageLastRow;
            }

            newFirst = firstRowIndex;
            newLast = lastRowIndex;
        }

        // sometimes user doesn't set CSS right and ends up with grid with no height and grid ends up
        // trying to render all the rows, eg 10,000+ rows. this will kill the browser. so instead of
        // killing the browser, we limit the number of rows. just in case some use case we didn't think
        // of, we also have a property to not do this operation.
        const rowLayoutNormal = this.gridOptionsWrapper.getDomLayout() === Constants.DOM_LAYOUT_NORMAL;
        const suppressRowCountRestriction = this.gridOptionsWrapper.isSuppressMaxRenderedRowRestriction();
        const rowBufferMaxSize = Math.max(this.gridOptionsWrapper.getRowBuffer(), 500);

        if (rowLayoutNormal && !suppressRowCountRestriction) {
            if (newLast - newFirst > rowBufferMaxSize) {
                newLast = newFirst + rowBufferMaxSize;
            }
        }

        const firstDiffers = newFirst !== this.firstRenderedRow;
        const lastDiffers = newLast !== this.lastRenderedRow;

        if (firstDiffers || lastDiffers) {
            this.firstRenderedRow = newFirst;
            this.lastRenderedRow = newLast;

            const event: ViewportChangedEvent = {
                type: Events.EVENT_VIEWPORT_CHANGED,
                firstRow: newFirst,
                lastRow: newLast,
                api: this.gridApi,
                columnApi: this.columnApi
            };

            this.eventService.dispatchEvent(event);
        }

        // only dispatch firstDataRendered if we have actually rendered some data
        if (this.paginationProxy.isRowsToRender()) {
            const event: FirstDataRenderedEvent = {
                type: Events.EVENT_FIRST_DATA_RENDERED,
                firstRow: newFirst,
                lastRow: newLast,
                api: this.gridApi,
                columnApi: this.columnApi
            };

            // added a small delay here because in some scenarios this can be fired
            // before the grid is actually rendered, causing component creation
            // on EVENT_FIRST_DATA_RENDERED to fail.
            window.setTimeout(() => this.eventService.dispatchEventOnce(event), 50);
        }
    }

    private ensureAllRowsInRangeHaveHeightsCalculated(topPixel: number, bottomPixel: number): void {
        // ensureRowHeightsVisible only works with CSRM, as it's the only row model that allows lazy row height calcs.
        // all the other row models just hard code so the method just returns back false
        const rowHeightsChanged = this.paginationProxy.ensureRowHeightsValid(topPixel, bottomPixel, -1, -1);

        if (rowHeightsChanged) {
            // if row heights have changed, we need to resize the containers the rows sit it
            this.sizeContainerToPageHeight();
            // we also need to update heightScaler as this has dependency of row container height
            this.maxDivHeightScaler.updateOffset();
        }
    }

    public getFirstVirtualRenderedRow() {
        return this.firstRenderedRow;
    }

    public getLastVirtualRenderedRow() {
        return this.lastRenderedRow;
    }

    // check that none of the rows to remove are editing or focused as:
    // a) if editing, we want to keep them, otherwise the user will loose the context of the edit,
    //    eg user starts editing, enters some text, then scrolls down and then up, next time row rendered
    //    the edit is reset - so we want to keep it rendered.
    // b) if focused, we want ot keep keyboard focus, so if user ctrl+c, it goes to clipboard,
    //    otherwise the user can range select and drag (with focus cell going out of the viewport)
    //    and then ctrl+c, nothing will happen if cell is removed from dom.
    // c) if detail record of master detail, as users complained that the context of detail rows
    //    was getting lost when detail row out of view. eg user expands to show detail row,
    //    then manipulates the detail panel (eg sorts the detail grid), then context is lost
    //    after detail panel is scrolled out of / into view.
    private doNotUnVirtualiseRow(rowComp: RowComp): boolean {
        const REMOVE_ROW: boolean = false;
        const KEEP_ROW: boolean = true;
        const rowNode = rowComp.getRowNode();

        const rowHasFocus = this.focusController.isRowNodeFocused(rowNode);
        const rowIsEditing = rowComp.isEditing();
        const rowIsDetail = rowNode.detail;

        const mightWantToKeepRow = rowHasFocus || rowIsEditing || rowIsDetail;

        // if we deffo don't want to keep it,
        if (!mightWantToKeepRow) {
            return REMOVE_ROW;
        }

        // editing row, only remove if it is no longer rendered, eg filtered out or new data set.
        // the reason we want to keep is if user is scrolling up and down, we don't want to loose
        // the context of the editing in process.
        const rowNodePresent = this.paginationProxy.isRowPresent(rowNode);
        return rowNodePresent ? KEEP_ROW : REMOVE_ROW;
    }

    private createRowComp(rowNode: RowNode, animate: boolean, afterScroll: boolean): RowComp {
        const suppressAnimationFrame = this.gridOptionsWrapper.isSuppressAnimationFrame();

        // we don't use animations frames for printing, so the user can put the grid into print mode
        // and immediately print - otherwise the user would have to wait for the rows to draw in the background
        // (via the animation frames) which is awkward to do from code.

        // we only do the animation frames after scrolling, as this is where we want the smooth user experience.
        // having animation frames for other times makes the grid look 'jumpy'.
        const useAnimationFrameForCreate = afterScroll && !suppressAnimationFrame && !this.printLayout;

        const rowComp = new RowComp(
            this.$scope,
            this.rowContainers.body,
            this.rowContainers.pinnedLeft,
            this.rowContainers.pinnedRight,
            this.rowContainers.fullWidth,
            rowNode,
            this.beans,
            animate,
            useAnimationFrameForCreate,
            this.printLayout,
            this.embedFullWidthRows
        );

        rowComp.init();

        return rowComp;
    }

    public getRenderedNodes() {
        const renderedRows = this.rowCompsByIndex;

        return Object.keys(renderedRows).map(key => renderedRows[key].getRowNode());
    }

    // we use index for rows, but column object for columns, as the next column (by index) might not
    // be visible (header grouping) so it's not reliable, so using the column object instead.
    public navigateToNextCell(event: KeyboardEvent | null, key: number, currentCell: CellPosition, allowUserOverride: boolean) {
        // we keep searching for a next cell until we find one. this is how the group rows get skipped
        let nextCell = currentCell;
        let hitEdgeOfGrid = false;

        while (nextCell && (nextCell === currentCell || !this.isValidNavigateCell(nextCell))) {
            // if the current cell is spanning across multiple columns, we need to move
            // our current position to be the last cell on the right before finding the
            // the next target.
            if (this.gridOptionsWrapper.isEnableRtl()) {
                if (key === KeyCode.LEFT) {
                    nextCell = this.getLastCellOfColSpan(nextCell);
                }
            } else if (key === KeyCode.RIGHT) {
                nextCell = this.getLastCellOfColSpan(nextCell);
            }

            nextCell = this.cellNavigationService.getNextCellToFocus(key, nextCell);

            // eg if going down, and nextCell=undefined, means we are gone past the last row
            hitEdgeOfGrid = missing(nextCell);
        }

        if (hitEdgeOfGrid && event && event.keyCode === KeyCode.UP) {
            nextCell = {
                rowIndex: -1,
                rowPinned: null,
                column: currentCell.column
            };
        }

        // allow user to override what cell to go to next. when doing normal cell navigation (with keys)
        // we allow this, however if processing 'enter after edit' we don't allow override
        if (allowUserOverride) {
            const userFunc = this.gridOptionsWrapper.getNavigateToNextCellFunc();
            if (exists(userFunc)) {
                const params: NavigateToNextCellParams = {
                    key: key,
                    previousCellPosition: currentCell,
                    nextCellPosition: nextCell ? nextCell : null,
                    event: event
                };
                const userCell = userFunc(params);
                if (exists(userCell)) {
                    if ((userCell as any).floating) {
                        doOnce(() => { console.warn(`AG Grid: tabToNextCellFunc return type should have attributes: rowIndex, rowPinned, column. However you had 'floating', maybe you meant 'rowPinned'?`); }, 'no floating in userCell');
                        userCell.rowPinned = (userCell as any).floating;
                    }
                    nextCell = {
                        rowPinned: userCell.rowPinned,
                        rowIndex: userCell.rowIndex,
                        column: userCell.column
                    } as CellPosition;
                } else {
                    nextCell = null;
                }
            }
        }

        // no next cell means we have reached a grid boundary, eg left, right, top or bottom of grid
        if (!nextCell) { return; }

        if (nextCell.rowIndex < 0) {
            const headerLen = this.beans.headerNavigationService.getHeaderRowCount();

            this.focusController.focusHeaderPosition(
                { headerRowIndex: headerLen + (nextCell.rowIndex), column: currentCell.column }
            );

            return;
        }

        // in case we have col spanning we get the cellComp and use it to get the 
        // position. This was we always focus the first cell inside the spanning.
        const normalisedPosition = this.getNormalisedPosition(nextCell)
        if (normalisedPosition) {
            this.focusPosition(normalisedPosition);
        } else {
            this.tryToFocusFullWidthRow(nextCell);
        }
    }

    private getNormalisedPosition(cellPosition: CellPosition): CellPosition | null {
        // ensureCellVisible first, to make sure cell at position is rendered.
        this.ensureCellVisible(cellPosition);
        const cellComp = this.getComponentForCell(cellPosition);

        // not guaranteed to have a cellComp when using the SSRM as blocks are loading.
        if (!cellComp) { return null; }

        cellPosition = cellComp.getCellPosition();
        // we call this again, as nextCell can be different to it's previous value due to Column Spanning
        // (ie if cursor moving from right to left, and cell is spanning columns, then nextCell was the
        // last column in the group, however now it's the first column in the group). if we didn't do
        // ensureCellVisible again, then we could only be showing the last portion (last column) of the
        // merged cells.
        this.ensureCellVisible(cellPosition);

        return cellPosition;
    }

    private tryToFocusFullWidthRow(position: CellPosition | RowPosition, backwards: boolean = false): boolean {
        const displayedColumns = this.columnController.getAllDisplayedColumns();
        const rowComp = this.getRowCompByPosition(position);
        if (!rowComp || !rowComp.isFullWidth()) { return false; }

        const cellPosition: CellPosition = {
            rowIndex: position.rowIndex,
            rowPinned: position.rowPinned,
            column: (position as CellPosition).column || (backwards ? last(displayedColumns) : displayedColumns[0])
        };

        this.focusPosition(cellPosition);

        return true;
    }

    private focusPosition(cellPosition: CellPosition) {
        this.focusController.setFocusedCell(cellPosition.rowIndex, cellPosition.column, cellPosition.rowPinned, true);

        if (this.rangeController) {
            this.rangeController.setRangeToCell(cellPosition);
        }
    }

    private isValidNavigateCell(cell: CellPosition): boolean {
        const rowNode = this.rowPositionUtils.getRowNode(cell);

        // we do not allow focusing on detail rows and full width rows
<<<<<<< HEAD
        if (rowNode.detail || rowNode.isFullWidthCell()) { return false; }

        // if not a group, then we have a valid row, so quit the search
        if (!rowNode.group) { return true; }

        // full width rows cannot be focused, so if it's a group and using full width rows,
        // we need to skip over the row
        const pivotMode = this.columnController.isPivotMode();
        const usingFullWidthRows = this.gridOptionsWrapper.isGroupUseEntireRow(pivotMode);

        if (!usingFullWidthRows) { return true; }

        return false;
=======
        return !!rowNode;
>>>>>>> 558c6ff6
    }

    private getLastCellOfColSpan(cell: CellPosition): CellPosition {
        const cellComp = this.getComponentForCell(cell);

        if (!cellComp) { return cell; }

        const colSpanningList = cellComp.getColSpanningList();

        if (colSpanningList.length === 1) { return cell; }

        return {
            rowIndex: cell.rowIndex,
            column: last(colSpanningList),
            rowPinned: cell.rowPinned
        };
    }

    public ensureCellVisible(gridCell: CellPosition): void {
        // this scrolls the row into view
        if (missing(gridCell.rowPinned)) {
            this.gridPanel.ensureIndexVisible(gridCell.rowIndex);
        }

        if (!gridCell.column.isPinned()) {
            this.gridPanel.ensureColumnVisible(gridCell.column);
        }

        // need to nudge the scrolls for the floating items. otherwise when we set focus on a non-visible
        // floating cell, the scrolls get out of sync
        this.gridPanel.horizontallyScrollHeaderCenterAndFloatingCenter();

        // need to flush frames, to make sure the correct cells are rendered
        this.animationFrameService.flushAllFrames();
    }

    public startEditingCell(gridCell: CellPosition, keyPress: number, charPress: string): void {
        const cell = this.getComponentForCell(gridCell);
        if (cell) {
            cell.startRowOrCellEdit(keyPress, charPress);
        }
    }

<<<<<<< HEAD
    public getComponentForCell(cellPosition: CellPosition): CellComp {
        let rowComponent: RowComp;
        switch (cellPosition.rowPinned) {
=======
    private getRowCompByPosition(rowPosition: RowPosition): RowComp | null {
        let rowComponent: RowComp | null;
        switch (rowPosition.rowPinned) {
>>>>>>> 558c6ff6
            case Constants.PINNED_TOP:
                rowComponent = this.floatingTopRowComps[rowPosition.rowIndex];
                break;
            case Constants.PINNED_BOTTOM:
                rowComponent = this.floatingBottomRowComps[rowPosition.rowIndex];
                break;
            default:
                rowComponent = this.rowCompsByIndex[rowPosition.rowIndex];
                break;
        }

        return rowComponent;
    }

    public getComponentForCell(cellPosition: CellPosition): CellComp | null {
        const rowComponent = this.getRowCompByPosition(cellPosition);

        if (!rowComponent) {
            return null;
        }

<<<<<<< HEAD
        const cellComponent: CellComp = rowComponent.getRenderedCellForColumn(cellPosition.column);
=======
        const cellComponent =  rowComponent.getRenderedCellForColumn(cellPosition.column);
>>>>>>> 558c6ff6

        return cellComponent;
    }

    public getRowNode(gridRow: RowPosition): RowNode | null {
        switch (gridRow.rowPinned) {
            case Constants.PINNED_TOP:
                return this.pinnedRowModel.getPinnedTopRowData()[gridRow.rowIndex];
            case Constants.PINNED_BOTTOM:
                return this.pinnedRowModel.getPinnedBottomRowData()[gridRow.rowIndex];
            default:
                return this.rowModel.getRow(gridRow.rowIndex);
        }
    }

    public onTabKeyDown(previousRenderedCell: CellComp | RowComp, keyboardEvent: KeyboardEvent): void {
        const backwards = keyboardEvent.shiftKey;
        const success = this.moveToCellAfter(previousRenderedCell, backwards);

        if (success) {
            keyboardEvent.preventDefault();
        } else if (backwards) {
            const { rowIndex, rowPinned } = previousRenderedCell.getRowPosition();
            const firstRow = rowPinned ? rowIndex === 0 : rowIndex === this.paginationProxy.getPageFirstRow();
            if (firstRow) {
                keyboardEvent.preventDefault();

                const headerRowIndex = this.beans.headerNavigationService.getHeaderRowCount() - 1;
                const column = last(this.columnController.getAllDisplayedColumns());

                this.focusController.focusHeaderPosition({ headerRowIndex, column });
            }
        } else {
            // if the case it's a popup editor, the focus is on the editor and not the previous cell.
            // in order for the tab navigation to work, we need to focus the browser back onto the
            // previous cell.
            if (previousRenderedCell instanceof CellComp) {
                previousRenderedCell.focusCell(true);
            }

            if (this.focusController.focusNextGridCoreContainer(false)) {
                keyboardEvent.preventDefault();
            }
        }
    }

    public tabToNextCell(backwards: boolean): boolean {
        const focusedCell = this.focusController.getFocusedCell();
        // if no focus, then cannot navigate
        if (missing(focusedCell)) { return false; }

        let renderedComp: CellComp | RowComp | null = this.getComponentForCell(focusedCell);

        // if cell is not rendered, means user has scrolled away from the cell
        // or that the focusedCell is a Full Width Row
        if (missing(renderedComp)) {
            renderedComp = this.getRowCompByPosition(focusedCell);
            if (!renderedComp || !renderedComp.isFullWidth()) {
                return false;
            }
        }

        return this.moveToCellAfter(renderedComp, backwards);
    }

    private moveToCellAfter(previousRenderedCell: CellComp | RowComp, backwards: boolean): boolean {
        const editing = previousRenderedCell.isEditing();
        let res: boolean;

        if (editing) {
            // if we are editing, we know it's not a Full Width Row (RowComp)
            if (this.gridOptionsWrapper.isFullRowEdit()) {
                res = this.moveToNextEditingRow(previousRenderedCell as CellComp, backwards);
            } else {
                res = this.moveToNextEditingCell(previousRenderedCell as CellComp, backwards);
            }
        } else {
            res = this.moveToNextCellNotEditing(previousRenderedCell, backwards);
        }

        // if a cell wasn't found, it's possible that focus was moved to the header
        return res || !!this.focusController.getFocusedHeader();
    }

    private moveToNextEditingCell(previousRenderedCell: CellComp, backwards: boolean): boolean {
        const gridCell = previousRenderedCell.getCellPosition();

        // need to do this before getting next cell to edit, in case the next cell
        // has editable function (eg colDef.editable=func() ) and it depends on the
        // result of this cell, so need to save updates from the first edit, in case
        // the value is referenced in the function.
        previousRenderedCell.stopEditing();

        // find the next cell to start editing
        const nextRenderedCell = this.findNextCellToFocusOn(gridCell, backwards, true) as CellComp;
        const foundCell = exists(nextRenderedCell);

        // only prevent default if we found a cell. so if user is on last cell and hits tab, then we default
        // to the normal tabbing so user can exit the grid.
        if (foundCell) {
            nextRenderedCell.startEditingIfEnabled(null, null, true);
            nextRenderedCell.focusCell(false);
        }

        return foundCell;
    }

    private moveToNextEditingRow(previousRenderedCell: CellComp, backwards: boolean): boolean {
        const gridCell = previousRenderedCell.getCellPosition();
        // find the next cell to start editing
        const nextRenderedCell = this.findNextCellToFocusOn(gridCell, backwards, true) as CellComp;
        const foundCell = exists(nextRenderedCell);

        // only prevent default if we found a cell. so if user is on last cell and hits tab, then we default
        // to the normal tabbing so user can exit the grid.
        if (foundCell) {
            this.moveEditToNextCellOrRow(previousRenderedCell, nextRenderedCell);
        }
        return foundCell;
    }

    private moveToNextCellNotEditing(previousRenderedCell: CellComp | RowComp, backwards: boolean): boolean {
        const displayedColumns = this.columnController.getAllDisplayedColumns();
        let gridCell: CellPosition;

        if (previousRenderedCell instanceof RowComp) {
            gridCell = {
                ...previousRenderedCell.getRowPosition(),
                column: backwards ? displayedColumns[0] : last(displayedColumns)
            };
        } else {
            gridCell = previousRenderedCell.getCellPosition();
        }
        // find the next cell to start editing
        const nextRenderedCell = this.findNextCellToFocusOn(gridCell, backwards, false);

        // only prevent default if we found a cell. so if user is on last cell and hits tab, then we default
        // to the normal tabbing so user can exit the grid.
<<<<<<< HEAD
        if (foundCell) {
            nextRenderedCell.focusCell(true);
=======
        if (nextRenderedCell instanceof CellComp) {
            nextRenderedCell.focusCell(true);
        } else if (nextRenderedCell) {
            return this.tryToFocusFullWidthRow(nextRenderedCell.getRowPosition(), backwards);
>>>>>>> 558c6ff6
        }

        return exists(nextRenderedCell);
    }

    private moveEditToNextCellOrRow(previousRenderedCell: CellComp, nextRenderedCell: CellComp): void {
        const pGridCell = previousRenderedCell.getCellPosition();
        const nGridCell = nextRenderedCell.getCellPosition();
        const rowsMatch = pGridCell.rowIndex === nGridCell.rowIndex && pGridCell.rowPinned === nGridCell.rowPinned;

        if (rowsMatch) {
            // same row, so we don't start / stop editing, we just move the focus along
            previousRenderedCell.setFocusOutOnEditor();
            nextRenderedCell.setFocusInOnEditor();
        } else {
            const pRow = previousRenderedCell.getRenderedRow();
            const nRow = nextRenderedCell.getRenderedRow();

            previousRenderedCell.setFocusOutOnEditor();
            pRow.stopEditing();

            nRow.startRowEditing();
            nextRenderedCell.setFocusInOnEditor();
        }

        nextRenderedCell.focusCell();
    }

    // called by the cell, when tab is pressed while editing.
    // @return: RenderedCell when navigation successful, otherwise null
<<<<<<< HEAD
    private findNextCellToFocusOn(gridCell: CellPosition, backwards: boolean, startEditing: boolean): CellComp {
        let nextCell: CellPosition = gridCell;
=======
    private findNextCellToFocusOn(gridCell: CellPosition, backwards: boolean, startEditing: boolean): CellComp | RowComp | null {
        let nextCell: CellPosition | null = gridCell;
>>>>>>> 558c6ff6

        while (true) {
            if (!backwards) {
                nextCell = this.getLastCellOfColSpan(nextCell);
            }
            nextCell = this.cellNavigationService.getNextTabbedCell(nextCell, backwards);

            // allow user to override what cell to go to next
            const userFunc = this.gridOptionsWrapper.getTabToNextCellFunc();

            if (exists(userFunc)) {
                const params = {
                    backwards: backwards,
                    editing: startEditing,
                    previousCellPosition: gridCell,
                    nextCellPosition: nextCell ? nextCell : null
                } as TabToNextCellParams;
                const userCell = userFunc(params);
                if (exists(userCell)) {
                    if ((userCell as any).floating) {
                        doOnce(() => { console.warn(`AG Grid: tabToNextCellFunc return type should have attributes: rowIndex, rowPinned, column. However you had 'floating', maybe you meant 'rowPinned'?`); }, 'no floating in userCell');
                        userCell.rowPinned = (userCell as any).floating;
                    }
                    nextCell = {
                        rowIndex: userCell.rowIndex,
                        column: userCell.column,
                        rowPinned: userCell.rowPinned
                    } as CellPosition;
                } else {
                    nextCell = null;
                }
            }

            // if no 'next cell', means we have got to last cell of grid, so nothing to move to,
            // so bottom right cell going forwards, or top left going backwards
            if (!nextCell) { return null; }

            if (nextCell.rowIndex < 0) {
                const headerLen = this.beans.headerNavigationService.getHeaderRowCount();

                this.focusController.focusHeaderPosition(
                    { headerRowIndex: headerLen + (nextCell.rowIndex), column: nextCell.column }
                );

                return null;
            }

            // if editing, but cell not editable, skip cell. we do this before we do all of
            // the 'ensure index visible' and 'flush all frames', otherwise if we are skipping
            // a bunch of cells (eg 10 rows) then all the work on ensuring cell visible is useless
            // (except for the last one) which causes grid to stall for a while.
            if (startEditing) {
                const rowNode = this.lookupRowNodeForCell(nextCell);
                const cellIsEditable = nextCell.column.isCellEditable(rowNode);
                if (!cellIsEditable) { continue; }
            }

            this.ensureCellVisible(nextCell);

            // we have to call this after ensureColumnVisible - otherwise it could be a virtual column
            // or row that is not currently in view, hence the renderedCell would not exist
            const nextCellComp = this.getComponentForCell(nextCell);

            // if next cell is fullWidth row, then no rendered cell,
            // as fullWidth rows have no cells, so we skip it
            if (!nextCellComp) {
                const rowComp = this.getRowCompByPosition(nextCell);
                if (!rowComp || !rowComp.isFullWidth()) {
                    continue;
                } else {
                    return rowComp;
                }
            }

            if (nextCellComp.isSuppressNavigable()) { continue; }

            // by default, when we click a cell, it gets selected into a range, so to keep keyboard navigation
            // consistent, we set into range here also.
            if (this.rangeController) {
                this.rangeController.setRangeToCell(nextCell);
            }

            // we successfully tabbed onto a grid cell, so return true
            return nextCellComp;
        }
    }

    private lookupRowNodeForCell(cell: CellPosition) {
        if (cell.rowPinned === Constants.PINNED_TOP) {
            return this.pinnedRowModel.getPinnedTopRow(cell.rowIndex);
        }

        if (cell.rowPinned === Constants.PINNED_BOTTOM) {
            return this.pinnedRowModel.getPinnedBottomRow(cell.rowIndex);
        }

        return this.paginationProxy.getRow(cell.rowIndex);
    }
}

export interface RefreshViewParams {
    recycleRows?: boolean;
    animate?: boolean;
    suppressKeepFocus?: boolean;
    onlyBody?: boolean;
    // when new data, grid scrolls back to top
    newData?: boolean;
    newPage?: boolean;
}<|MERGE_RESOLUTION|>--- conflicted
+++ resolved
@@ -62,7 +62,7 @@
 
     // map of row ids to row objects. keeps track of which elements
     // are rendered for which rows in the dom.
-    private rowCompsByIndex: { [key: string]: RowComp; } = {};
+    private rowCompsByIndex: { [key: string]: RowComp | null; } = {};
     private floatingTopRowComps: RowComp[] = [];
     private floatingBottomRowComps: RowComp[] = [];
 
@@ -394,7 +394,7 @@
         });
     }
 
-    private getCellToRestoreFocusToAfterRefresh(params: RefreshViewParams): CellPosition {
+    private getCellToRestoreFocusToAfterRefresh(params: RefreshViewParams): CellPosition | null {
         const focusedCell = params.suppressKeepFocus ? null : this.focusController.getFocusCellToUseAfterRefresh();
 
         if (missing(focusedCell)) { return null; }
@@ -416,14 +416,14 @@
     public redrawAfterModelUpdate(params: RefreshViewParams = {}): void {
         this.getLockOnRefresh();
 
-        const focusedCell: CellPosition = this.getCellToRestoreFocusToAfterRefresh(params);
+        const focusedCell: CellPosition | null = this.getCellToRestoreFocusToAfterRefresh(params);
 
         this.sizeContainerToPageHeight();
         this.scrollToTopIfNewData(params);
 
         // never recycle rows when print layout, we draw each row again from scratch. this is because print layout
         // uses normal dom layout to put cells into dom - it doesn't allow reordering rows.
-        const recycleRows = !this.printLayout && params.recycleRows;
+        const recycleRows = !this.printLayout && !!params.recycleRows;
         const animate = params.animate && this.gridOptionsWrapper.isAnimateRows();
         const rowsToRecycle = this.binRowComps(recycleRows);
 
@@ -521,7 +521,7 @@
     // worry about the focus been lost. this is important when the user is using keyboard navigation to do edits
     // and the cellEditor is calling 'refresh' to get other cells to update (as other cells might depend on the
     // edited cell).
-    private restoreFocusedCell(cellPosition: CellPosition): void {
+    private restoreFocusedCell(cellPosition: CellPosition | null): void {
         if (cellPosition) {
             this.focusController.setFocusedCell(cellPosition.rowIndex, cellPosition.column, cellPosition.rowPinned, true);
         }
@@ -618,7 +618,7 @@
 
     // calls the callback for each cellComp that match the provided rowNodes and columns. eg if one row node
     // and two columns provided, that identifies 4 cells, so callback gets called 4 times, once for each cell.
-    private forEachCellCompFiltered(rowNodes: RowNode[], columns: (string | Column)[], callback: (cellComp: CellComp) => void): void {
+    private forEachCellCompFiltered(rowNodes?: RowNode[] | null, columns?: (string | Column)[], callback?: (cellComp: CellComp) => void): void {
         let rowIdsMap: any;
 
         if (exists(rowNodes)) {
@@ -629,12 +629,13 @@
             };
 
             rowNodes.forEach(rowNode => {
+                const id = rowNode.id!;
                 if (rowNode.rowPinned === Constants.PINNED_TOP) {
-                    rowIdsMap.top[rowNode.id] = true;
+                    rowIdsMap.top[id] = true;
                 } else if (rowNode.rowPinned === Constants.PINNED_BOTTOM) {
-                    rowIdsMap.bottom[rowNode.id] = true;
+                    rowIdsMap.bottom[id] = true;
                 } else {
-                    rowIdsMap.normal[rowNode.id] = true;
+                    rowIdsMap.normal[id] = true;
                 }
             });
         }
@@ -644,7 +645,7 @@
         if (exists(columns)) {
             colIdsMap = {};
             columns.forEach((colKey: string | Column) => {
-                const column: Column = this.columnController.getGridColumn(colKey);
+                const column: Column | null = this.columnController.getGridColumn(colKey);
                 if (exists(column)) {
                     colIdsMap[column.getId()] = true;
                 }
@@ -653,7 +654,7 @@
 
         const processRow = (rowComp: RowComp) => {
             const rowNode: RowNode = rowComp.getRowNode();
-            const id = rowNode.id;
+            const id = rowNode.id!;
             const floating = rowNode.rowPinned;
 
             // skip this row if it is missing from the provided list
@@ -677,11 +678,8 @@
                 const colId: string = cellComp.getColumn().getId();
                 const excludeColFromRefresh = colIdsMap && !colIdsMap[colId];
 
-                if (excludeColFromRefresh) {
-                    return;
-                }
-
-                callback(cellComp);
+                if (excludeColFromRefresh) { return; }
+                if (callback) { callback(cellComp); }
             });
         };
 
@@ -736,7 +734,9 @@
         // let realFromIndex = -1;
         rowsToRemove.forEach(indexToRemove => {
             const renderedRow = this.rowCompsByIndex[indexToRemove];
-            renderedRow.destroy();
+            if (renderedRow) {
+                renderedRow.destroy();
+            }
             delete this.rowCompsByIndex[indexToRemove];
         });
     }
@@ -762,7 +762,7 @@
         this.removeRowComps(indexesNotToDraw);
     }
 
-    private calculateIndexesToDraw(rowsToRecycle: { [key: string]: RowComp; }): number[] {
+    private calculateIndexesToDraw(rowsToRecycle?: { [key: string]: RowComp; } | null): number[] {
         // all in all indexes in the viewport
         const indexesToDraw = createArrayOfNumbers(this.firstRenderedRow, this.lastRenderedRow);
 
@@ -787,7 +787,7 @@
         return indexesToDraw;
     }
 
-    private redraw(rowsToRecycle?: { [key: string]: RowComp; }, animate = false, afterScroll = false) {
+    private redraw(rowsToRecycle?: { [key: string]: RowComp; } | null, animate = false, afterScroll = false) {
         this.maxDivHeightScaler.updateOffset();
         this.workOutFirstAndLastRowsToRender();
 
@@ -872,7 +872,7 @@
             if (rowComp.isFullWidth()) {
                 const rowIndex = rowComp.getRowNode().rowIndex;
 
-                rowsToRemove.push(rowIndex.toString());
+                rowsToRemove.push(rowIndex!.toString());
             }
         });
 
@@ -885,9 +885,10 @@
         const rowsToRemove: string[] = [];
 
         const selectivelyRefreshing = !!rowNodesToRefresh;
-        const idsToRefresh: { [id: string]: boolean; } = selectivelyRefreshing ? {} : undefined;
-        if (selectivelyRefreshing) {
-            rowNodesToRefresh.forEach(r => idsToRefresh[r.id] = true);
+        const idsToRefresh: { [id: string]: boolean; } | undefined = selectivelyRefreshing ? {} : undefined;
+
+        if (selectivelyRefreshing && idsToRefresh) {
+            rowNodesToRefresh!.forEach(r => idsToRefresh[r.id!] = true);
         }
 
         iterateObject(this.rowCompsByIndex, (id: string, rowComp: RowComp) => {
@@ -895,13 +896,13 @@
 
             const rowNode = rowComp.getRowNode();
 
-            if (selectivelyRefreshing) {
+            if (selectivelyRefreshing && idsToRefresh) {
                 // we refresh if a) this node is present or b) this parents nodes is present. checking parent
                 // node is important for master/detail, as we want detail to refresh on changes to parent node.
                 // it's also possible, if user is provider their own fullWidth, that details panels contain
                 // some info on the parent, eg if in tree data and child row shows some data from parent row also.
                 const parentId = (rowNode.level > 0 && rowNode.parent) ? rowNode.parent.id : undefined;
-                const skipThisNode = !idsToRefresh[rowNode.id] && !idsToRefresh[parentId];
+                const skipThisNode = !idsToRefresh[rowNode.id!] && !idsToRefresh[parentId!];
                 if (skipThisNode) { return; }
             }
 
@@ -909,7 +910,7 @@
             if (!fullWidthRowsRefreshed) {
                 const rowIndex = rowComp.getRowNode().rowIndex;
 
-                rowsToRemove.push(rowIndex.toString());
+                rowsToRemove.push(rowIndex!.toString());
             }
         });
 
@@ -917,16 +918,21 @@
         this.redrawAfterScroll();
     }
 
-    private createOrUpdateRowComp(rowIndex: number, rowsToRecycle: { [key: string]: RowComp; }, animate: boolean, afterScroll: boolean): RowComp {
-        let rowNode: RowNode;
-        let rowComp: RowComp = this.rowCompsByIndex[rowIndex];
+    private createOrUpdateRowComp(
+        rowIndex: number,
+        rowsToRecycle: { [key: string]: RowComp | null; } | null | undefined,
+        animate: boolean,
+        afterScroll: boolean
+    ): RowComp | null | undefined {
+        let rowNode: RowNode | null = null;
+        let rowComp: RowComp | null = this.rowCompsByIndex[rowIndex];
 
         // if no row comp, see if we can get it from the previous rowComps
         if (!rowComp) {
             rowNode = this.paginationProxy.getRow(rowIndex);
-            if (exists(rowNode) && exists(rowsToRecycle) && rowsToRecycle[rowNode.id] && rowNode.alreadyRendered) {
-                rowComp = rowsToRecycle[rowNode.id];
-                rowsToRecycle[rowNode.id] = null;
+            if (exists(rowNode) && exists(rowsToRecycle) && rowsToRecycle[rowNode.id!] && rowNode.alreadyRendered) {
+                rowComp = rowsToRecycle[rowNode.id!];
+                rowsToRecycle[rowNode.id!] = null;
             }
         }
 
@@ -945,7 +951,7 @@
                 // a row for a rowNode that does not exist.
                 return;
             }
-        } else {
+        } else if (rowComp) {
             // ensure row comp is in right position in DOM
             rowComp.ensureDomOrder();
         }
@@ -961,7 +967,7 @@
         return rowComp;
     }
 
-    private destroyRowComps(rowCompsMap: { [key: string]: RowComp; }, animate: boolean): void {
+    private destroyRowComps(rowCompsMap: { [key: string]: RowComp; } | null | undefined, animate: boolean): void {
         const delayedFuncs: Function[] = [];
         iterateObject(rowCompsMap, (nodeId: string, rowComp: RowComp) => {
             // if row was used, then it's null
@@ -1165,14 +1171,14 @@
     public getRenderedNodes() {
         const renderedRows = this.rowCompsByIndex;
 
-        return Object.keys(renderedRows).map(key => renderedRows[key].getRowNode());
+        return Object.keys(renderedRows).map(key => renderedRows[key]!.getRowNode());
     }
 
     // we use index for rows, but column object for columns, as the next column (by index) might not
     // be visible (header grouping) so it's not reliable, so using the column object instead.
     public navigateToNextCell(event: KeyboardEvent | null, key: number, currentCell: CellPosition, allowUserOverride: boolean) {
         // we keep searching for a next cell until we find one. this is how the group rows get skipped
-        let nextCell = currentCell;
+        let nextCell: CellPosition | null = currentCell;
         let hitEdgeOfGrid = false;
 
         while (nextCell && (nextCell === currentCell || !this.isValidNavigateCell(nextCell))) {
@@ -1299,23 +1305,7 @@
         const rowNode = this.rowPositionUtils.getRowNode(cell);
 
         // we do not allow focusing on detail rows and full width rows
-<<<<<<< HEAD
-        if (rowNode.detail || rowNode.isFullWidthCell()) { return false; }
-
-        // if not a group, then we have a valid row, so quit the search
-        if (!rowNode.group) { return true; }
-
-        // full width rows cannot be focused, so if it's a group and using full width rows,
-        // we need to skip over the row
-        const pivotMode = this.columnController.isPivotMode();
-        const usingFullWidthRows = this.gridOptionsWrapper.isGroupUseEntireRow(pivotMode);
-
-        if (!usingFullWidthRows) { return true; }
-
-        return false;
-=======
         return !!rowNode;
->>>>>>> 558c6ff6
     }
 
     private getLastCellOfColSpan(cell: CellPosition): CellPosition {
@@ -1352,22 +1342,16 @@
         this.animationFrameService.flushAllFrames();
     }
 
-    public startEditingCell(gridCell: CellPosition, keyPress: number, charPress: string): void {
+    public startEditingCell(gridCell: CellPosition, keyPress?: number | null, charPress?: string | null): void {
         const cell = this.getComponentForCell(gridCell);
         if (cell) {
             cell.startRowOrCellEdit(keyPress, charPress);
         }
     }
 
-<<<<<<< HEAD
-    public getComponentForCell(cellPosition: CellPosition): CellComp {
-        let rowComponent: RowComp;
-        switch (cellPosition.rowPinned) {
-=======
     private getRowCompByPosition(rowPosition: RowPosition): RowComp | null {
         let rowComponent: RowComp | null;
         switch (rowPosition.rowPinned) {
->>>>>>> 558c6ff6
             case Constants.PINNED_TOP:
                 rowComponent = this.floatingTopRowComps[rowPosition.rowIndex];
                 break;
@@ -1389,11 +1373,7 @@
             return null;
         }
 
-<<<<<<< HEAD
-        const cellComponent: CellComp = rowComponent.getRenderedCellForColumn(cellPosition.column);
-=======
         const cellComponent =  rowComponent.getRenderedCellForColumn(cellPosition.column);
->>>>>>> 558c6ff6
 
         return cellComponent;
     }
@@ -1493,7 +1473,7 @@
 
         // only prevent default if we found a cell. so if user is on last cell and hits tab, then we default
         // to the normal tabbing so user can exit the grid.
-        if (foundCell) {
+        if (foundCell && nextRenderedCell) {
             nextRenderedCell.startEditingIfEnabled(null, null, true);
             nextRenderedCell.focusCell(false);
         }
@@ -1509,7 +1489,7 @@
 
         // only prevent default if we found a cell. so if user is on last cell and hits tab, then we default
         // to the normal tabbing so user can exit the grid.
-        if (foundCell) {
+        if (foundCell && nextRenderedCell) {
             this.moveEditToNextCellOrRow(previousRenderedCell, nextRenderedCell);
         }
         return foundCell;
@@ -1532,15 +1512,10 @@
 
         // only prevent default if we found a cell. so if user is on last cell and hits tab, then we default
         // to the normal tabbing so user can exit the grid.
-<<<<<<< HEAD
-        if (foundCell) {
-            nextRenderedCell.focusCell(true);
-=======
         if (nextRenderedCell instanceof CellComp) {
             nextRenderedCell.focusCell(true);
         } else if (nextRenderedCell) {
             return this.tryToFocusFullWidthRow(nextRenderedCell.getRowPosition(), backwards);
->>>>>>> 558c6ff6
         }
 
         return exists(nextRenderedCell);
@@ -1549,7 +1524,7 @@
     private moveEditToNextCellOrRow(previousRenderedCell: CellComp, nextRenderedCell: CellComp): void {
         const pGridCell = previousRenderedCell.getCellPosition();
         const nGridCell = nextRenderedCell.getCellPosition();
-        const rowsMatch = pGridCell.rowIndex === nGridCell.rowIndex && pGridCell.rowPinned === nGridCell.rowPinned;
+        const rowsMatch = nGridCell && pGridCell.rowIndex === nGridCell.rowIndex && pGridCell.rowPinned === nGridCell.rowPinned;
 
         if (rowsMatch) {
             // same row, so we don't start / stop editing, we just move the focus along
@@ -1560,9 +1535,9 @@
             const nRow = nextRenderedCell.getRenderedRow();
 
             previousRenderedCell.setFocusOutOnEditor();
-            pRow.stopEditing();
-
-            nRow.startRowEditing();
+            pRow!.stopEditing();
+
+            nRow!.startRowEditing();
             nextRenderedCell.setFocusInOnEditor();
         }
 
@@ -1571,13 +1546,8 @@
 
     // called by the cell, when tab is pressed while editing.
     // @return: RenderedCell when navigation successful, otherwise null
-<<<<<<< HEAD
-    private findNextCellToFocusOn(gridCell: CellPosition, backwards: boolean, startEditing: boolean): CellComp {
-        let nextCell: CellPosition = gridCell;
-=======
     private findNextCellToFocusOn(gridCell: CellPosition, backwards: boolean, startEditing: boolean): CellComp | RowComp | null {
         let nextCell: CellPosition | null = gridCell;
->>>>>>> 558c6ff6
 
         while (true) {
             if (!backwards) {
@@ -1631,7 +1601,7 @@
             // (except for the last one) which causes grid to stall for a while.
             if (startEditing) {
                 const rowNode = this.lookupRowNodeForCell(nextCell);
-                const cellIsEditable = nextCell.column.isCellEditable(rowNode);
+                const cellIsEditable = rowNode && nextCell.column.isCellEditable(rowNode);
                 if (!cellIsEditable) { continue; }
             }
 
@@ -1676,6 +1646,21 @@
 
         return this.paginationProxy.getRow(cell.rowIndex);
     }
+
+    // returns true if any row between startIndex and endIndex is rendered. used by
+    // SSRM or IRM, as they don't want to purge visible blocks from cache.
+    public isRangeInRenderedViewport(startIndex: number, endIndex: number): boolean {
+
+        // parent closed means the parent node is not expanded, thus these blocks are not visible
+        const parentClosed = startIndex == null || endIndex == null;
+        if (parentClosed) { return false; }
+
+        const blockAfterViewport = startIndex > this.lastRenderedRow;
+        const blockBeforeViewport = endIndex < this.firstRenderedRow;
+        const blockInsideViewport = !blockBeforeViewport && !blockAfterViewport;
+
+        return blockInsideViewport;
+    }
 }
 
 export interface RefreshViewParams {
