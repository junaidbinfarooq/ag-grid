import { AgAbstractField } from "./agAbstractField";
import { AgPickerField } from "./agPickerField";
import { IAgLabel } from "./agAbstractLabel";
import { ListOption, AgList } from "./agList";
import { Autowired, PostConstruct } from "../context/context";
import { PopupService } from "./popupService";
import { _ } from "../utils";

type AgSelectConfig = ListOption & IAgLabel;

export class AgSelect extends AgPickerField<HTMLSelectElement, string> {

    protected displayTag = 'div';
    protected className = 'ag-select';
    protected pickerIcon = 'smallDown';
    protected listComponent: AgList;
    private hideList: (event?: any) => void;

    @Autowired('popupService') private popupService: PopupService;

    constructor(config?: AgSelectConfig) {
        super();
        this.setTemplate(this.TEMPLATE.replace(/%displayField%/g, this.displayTag));
    }

    @PostConstruct
    public init(): void {
        this.listComponent = new AgList('select');
        this.getContext().wireBean(this.listComponent);
        this.listComponent.setParentComponent(this);
<<<<<<< HEAD
=======
        this.eWrapper.tabIndex = -1;

        this.listComponent.addDestroyableEventListener(
            this.listComponent,
            AgList.EVENT_ITEM_SELECTED,
            () => { if (this.hideList) { this.hideList(); } }
        );
>>>>>>> 27981208

        this.listComponent.addDestroyableEventListener(
            this.listComponent,
            AgAbstractField.EVENT_CHANGED,
            () => {
                this.setValue(this.listComponent.getValue(), false, true);
<<<<<<< HEAD
                if (this.hideList) {
                    this.hideList();
                }
=======
                if (this.hideList) { this.hideList(); }
>>>>>>> 27981208
            }
        );
    }

    protected showPicker() {
        const listGui = this.listComponent.getGui();
        const mouseWheelFunc = this.addDestroyableEventListener(document.body, 'wheel', (e: MouseEvent) => {
            if (!listGui.contains(e.target as HTMLElement) && this.hideList) {
                this.hideList();
            }
        });
        const focusOutFunc = this.addDestroyableEventListener(listGui, 'focusout', (e: FocusEvent) => {
            if (
                !listGui.contains(e.relatedTarget as HTMLElement) &&
                !this.getGui().contains(e.relatedTarget as HTMLElement) &&
                this.hideList
            ) {
                this.hideList();
            }
        });

        this.hideList = this.popupService.addPopup(true, listGui, true, () => {
            this.hideList = null;
            focusOutFunc();
            mouseWheelFunc();
<<<<<<< HEAD
=======
            if (this.isAlive()) {
                this.eWrapper.focus();
            }
>>>>>>> 27981208
        });

        _.setElementWidth(listGui, _.getAbsoluteWidth(this.eWrapper));
        listGui.style.maxHeight = _.getInnerHeight(this.popupService.getPopupParent()) + 'px';

        listGui.style.position = 'absolute';

        this.popupService.positionPopupUnderComponent({
            type: 'ag-list',
            eventSource: this.eWrapper,
            ePopup: listGui,
            keepWithinBounds: true
        });

        this.listComponent.refreshHighlighted();

        return this.listComponent;
    }

    public addOptions(options: ListOption[]): this {
        options.forEach((option) => this.addOption(option));

        return this;
    }

    public addOption(option: ListOption): this {
        this.listComponent.addOption(option);
<<<<<<< HEAD

        return this;
    }

    public setValue(value: string, silent?: boolean, fromPicker?: boolean): this {
        if (this.value === value) { return; }

        if (!fromPicker) {
            this.listComponent.setValue(value, true);
        }

        const newValue = this.listComponent.getValue();

=======

        return this;
    }

    public setValue(value: string, silent?: boolean, fromPicker?: boolean): this {
        if (this.value === value) { return; }

        if (!fromPicker) {
            this.listComponent.setValue(value, true);
        }

        const newValue = this.listComponent.getValue();

>>>>>>> 27981208
        if (newValue === this.getValue()) { return; }

        this.eDisplayField.innerHTML = this.listComponent.getDisplayValue();

        return super.setValue(value, silent);
    }

    public destroy(): void {
        super.destroy();

        if (this.hideList) {
            this.hideList();
        }

        this.listComponent.destroy();
    }
}<|MERGE_RESOLUTION|>--- conflicted
+++ resolved
@@ -28,8 +28,6 @@
         this.listComponent = new AgList('select');
         this.getContext().wireBean(this.listComponent);
         this.listComponent.setParentComponent(this);
-<<<<<<< HEAD
-=======
         this.eWrapper.tabIndex = -1;
 
         this.listComponent.addDestroyableEventListener(
@@ -37,20 +35,13 @@
             AgList.EVENT_ITEM_SELECTED,
             () => { if (this.hideList) { this.hideList(); } }
         );
->>>>>>> 27981208
 
         this.listComponent.addDestroyableEventListener(
             this.listComponent,
             AgAbstractField.EVENT_CHANGED,
             () => {
                 this.setValue(this.listComponent.getValue(), false, true);
-<<<<<<< HEAD
-                if (this.hideList) {
-                    this.hideList();
-                }
-=======
                 if (this.hideList) { this.hideList(); }
->>>>>>> 27981208
             }
         );
     }
@@ -76,12 +67,9 @@
             this.hideList = null;
             focusOutFunc();
             mouseWheelFunc();
-<<<<<<< HEAD
-=======
             if (this.isAlive()) {
                 this.eWrapper.focus();
             }
->>>>>>> 27981208
         });
 
         _.setElementWidth(listGui, _.getAbsoluteWidth(this.eWrapper));
@@ -109,7 +97,6 @@
 
     public addOption(option: ListOption): this {
         this.listComponent.addOption(option);
-<<<<<<< HEAD
 
         return this;
     }
@@ -123,21 +110,6 @@
 
         const newValue = this.listComponent.getValue();
 
-=======
-
-        return this;
-    }
-
-    public setValue(value: string, silent?: boolean, fromPicker?: boolean): this {
-        if (this.value === value) { return; }
-
-        if (!fromPicker) {
-            this.listComponent.setValue(value, true);
-        }
-
-        const newValue = this.listComponent.getValue();
-
->>>>>>> 27981208
         if (newValue === this.getValue()) { return; }
 
         this.eDisplayField.innerHTML = this.listComponent.getDisplayValue();
