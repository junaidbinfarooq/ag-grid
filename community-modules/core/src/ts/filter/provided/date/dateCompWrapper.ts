import { IDateComp, IDateParams } from '../../../rendering/dateComponent';
import { UserComponentFactory } from '../../../components/framework/userComponentFactory';
import { Context } from '../../../context/context';
import { IAfterGuiAttachedParams } from '../../../interfaces/iAfterGuiAttachedParams';

/** Provides sync access to async component. Date component can be lazy created - this class encapsulates
 * this by keeping value locally until DateComp has loaded, then passing DateComp the value. */
export class DateCompWrapper {

    private dateComp: IDateComp;
    private tempValue: Date;
    private alive = true;
    private context: Context;

    constructor(context: Context, userComponentFactory: UserComponentFactory, dateComponentParams: IDateParams, eParent: HTMLElement) {
        this.context = context;

        userComponentFactory.newDateComponent(dateComponentParams).then(dateComp => {
            // because async, check the filter still exists after component comes back
            if (!this.alive) {
                context.destroyBean(dateComp);
                return;
            }

            this.dateComp = dateComp;
<<<<<<< HEAD
=======

            if (!dateComp) { return; }

>>>>>>> 338ea6d7
            eParent.appendChild(dateComp.getGui());

            if (dateComp.afterGuiAttached) {
                dateComp.afterGuiAttached();
            }

            if (this.tempValue) {
                dateComp.setDate(this.tempValue);
            }
        });
    }

    public destroy(): void {
        this.alive = false;
        this.dateComp = this.context.destroyBean(this.dateComp);
    }

    public getDate(): Date {
        return this.dateComp ? this.dateComp.getDate() : this.tempValue;
    }

    public setDate(value: Date): void {
        if (this.dateComp) {
            this.dateComp.setDate(value);
        } else {
            this.tempValue = value;
        }
    }

    public setInputPlaceholder(placeholder: string): void {
        if (this.dateComp && this.dateComp.setInputPlaceholder) {
            this.dateComp.setInputPlaceholder(placeholder);
        }
    }

    public setInputAriaLabel(label: string): void {
        if (this.dateComp && this.dateComp.setInputAriaLabel) {
            this.dateComp.setInputAriaLabel(label);
        }
    }

    public afterGuiAttached(params?: IAfterGuiAttachedParams): void {
        if (this.dateComp && typeof this.dateComp.afterGuiAttached === 'function') {
            this.dateComp.afterGuiAttached(params);
        }
    }
}<|MERGE_RESOLUTION|>--- conflicted
+++ resolved
@@ -23,12 +23,9 @@
             }
 
             this.dateComp = dateComp;
-<<<<<<< HEAD
-=======
 
             if (!dateComp) { return; }
 
->>>>>>> 338ea6d7
             eParent.appendChild(dateComp.getGui());
 
             if (dateComp.afterGuiAttached) {
