import { RefSelector } from '../../../widgets/componentAnnotations';
import { Autowired } from '../../../context/context';
import { UserComponentFactory } from '../../../components/framework/userComponentFactory';
import { DateCompWrapper } from './dateCompWrapper';
import { ConditionPosition, ISimpleFilterModel, SimpleFilter } from '../simpleFilter';
import { Comparator, IScalarFilterParams, ScalarFilter } from '../scalarFilter';
import { serialiseDate, parseDateTimeFromString } from '../../../utils/date';
import { setDisplayed } from '../../../utils/dom';
import { AgPromise } from '../../../utils';
import { IAfterGuiAttachedParams } from '../../../interfaces/iAfterGuiAttachedParams';

// The date filter model takes strings, although the filter actually works with dates. This is because a Date object
// won't convert easily to JSON. When the model is used for doing the filtering, it's converted to a Date object.
export interface DateFilterModel extends ISimpleFilterModel {
    dateFrom: string;
    dateTo: string;
}

export interface IDateFilterParams extends IScalarFilterParams {
    comparator?: IDateComparatorFunc;
    browserDatePicker?: boolean;
    minValidYear?: number;
}

export interface IDateComparatorFunc {
    (filterLocalDateAtMidnight: Date, cellValue: any): number;
}

export class DateFilter extends ScalarFilter<DateFilterModel, Date> {
    public static DEFAULT_FILTER_OPTIONS = [
        ScalarFilter.EQUALS,
        ScalarFilter.GREATER_THAN,
        ScalarFilter.LESS_THAN,
        ScalarFilter.NOT_EQUAL,
        ScalarFilter.IN_RANGE
    ];

    @RefSelector('eCondition1PanelFrom') private readonly eCondition1PanelFrom: HTMLElement;
    @RefSelector('eCondition1PanelTo') private readonly eCondition1PanelTo: HTMLElement;
    @RefSelector('eCondition2PanelFrom') private readonly eCondition2PanelFrom: HTMLElement;
    @RefSelector('eCondition2PanelTo') private readonly eCondition2PanelTo: HTMLElement;

    private dateCondition1FromComp: DateCompWrapper;
    private dateCondition1ToComp: DateCompWrapper;
    private dateCondition2FromComp: DateCompWrapper;
    private dateCondition2ToComp: DateCompWrapper;

    @Autowired('userComponentFactory') private readonly userComponentFactory: UserComponentFactory;

    private dateFilterParams: IDateFilterParams;

    constructor() {
        super('dateFilter');
    }

<<<<<<< HEAD
    protected mapRangeFromModel(filterModel: DateFilterModel): { from: Date; to: Date; } {
=======
    public afterGuiAttached(params?: IAfterGuiAttachedParams): void {
        super.afterGuiAttached(params);

        this.dateCondition1FromComp.afterGuiAttached(params);
    }

    protected mapRangeFromModel(filterModel: DateFilterModel): { from: Date | null; to: Date | null; } {
>>>>>>> 338ea6d7
        // unlike the other filters, we do two things here:
        // 1) allow for different attribute names (same as done for other filters) (eg the 'from' and 'to'
        //    are in different locations in Date and Number filter models)
        // 2) convert the type (because Date filter uses Dates, however model is 'string')
        //
        // NOTE: The conversion of string to date also removes the timezone - i.e. when user picks
        //       a date from the UI, it will have timezone info in it. This is lost when creating
        //       the model. When we recreate the date again here, it's without a timezone.
        return {
            from: parseDateTimeFromString(filterModel.dateFrom),
            to: parseDateTimeFromString(filterModel.dateTo)
        };
    }

    protected setValueFromFloatingFilter(value: string): void {
        this.dateCondition1FromComp.setDate(value == null ? null : parseDateTimeFromString(value));
        this.dateCondition1ToComp.setDate(null);
        this.dateCondition2FromComp.setDate(null);
        this.dateCondition2ToComp.setDate(null);
    }

    protected setConditionIntoUi(model: DateFilterModel, position: ConditionPosition): void {
        const [dateFrom, dateTo] = model ?
            [parseDateTimeFromString(model.dateFrom), parseDateTimeFromString(model.dateTo)] :
            [null, null];

        const [compFrom, compTo] = this.getFromToComponents(position);

        compFrom.setDate(dateFrom);
        compTo.setDate(dateTo);
    }

    protected resetUiToDefaults(silent?: boolean): AgPromise<void> {
        return super.resetUiToDefaults(silent).then(() => {
            this.dateCondition1FromComp.setDate(null);
            this.dateCondition1ToComp.setDate(null);
            this.dateCondition2FromComp.setDate(null);
            this.dateCondition2ToComp.setDate(null);
        });
    }

    protected comparator(): Comparator<Date> {
        return this.dateFilterParams.comparator ? this.dateFilterParams.comparator : this.defaultComparator.bind(this);
    }

    private defaultComparator(filterDate: Date, cellValue: any): number {
        // The default comparator assumes that the cellValue is a date
        const cellAsDate = cellValue as Date;

        if (cellValue == null || cellAsDate < filterDate) { return -1; }
        if (cellAsDate > filterDate) { return 1; }

        return 0;
    }

    protected setParams(params: IDateFilterParams): void {
        super.setParams(params);

        this.dateFilterParams = params;

        this.createDateComponents();
    }

    private createDateComponents(): void {
        const createDateCompWrapper = (element: HTMLElement) =>
            new DateCompWrapper(
                this.getContext(),
                this.userComponentFactory,
                {
                    onDateChanged: () => this.onUiChanged(),
                    filterParams: this.dateFilterParams
                },
                element);

        this.dateCondition1FromComp = createDateCompWrapper(this.eCondition1PanelFrom);
        this.dateCondition1ToComp = createDateCompWrapper(this.eCondition1PanelTo);
        this.dateCondition2FromComp = createDateCompWrapper(this.eCondition2PanelFrom);
        this.dateCondition2ToComp = createDateCompWrapper(this.eCondition2PanelTo);

        this.addDestroyFunc(() => {
            this.dateCondition1FromComp.destroy();
            this.dateCondition1ToComp.destroy();
            this.dateCondition2FromComp.destroy();
            this.dateCondition2ToComp.destroy();
        });
    }

    protected getDefaultFilterOptions(): string[] {
        return DateFilter.DEFAULT_FILTER_OPTIONS;
    }

    protected createValueTemplate(position: ConditionPosition): string {
        const pos = position === ConditionPosition.One ? '1' : '2';

        return /* html */`
            <div class="ag-filter-body" ref="eCondition${pos}Body">
                <div class="ag-filter-from ag-filter-date-from" ref="eCondition${pos}PanelFrom"></div>
                <div class="ag-filter-to ag-filter-date-to" ref="eCondition${pos}PanelTo"></div>
            </div>`;
    }

    protected isConditionUiComplete(position: ConditionPosition): boolean {
        const positionOne = position === ConditionPosition.One;
        const option = positionOne ? this.getCondition1Type() : this.getCondition2Type();

        if (option === SimpleFilter.EMPTY) { return false; }

        if (this.doesFilterHaveHiddenInput(option)) {
            return true;
        }

        const [compFrom, compTo] = this.getFromToComponents(position);
        const minValidYear = this.dateFilterParams.minValidYear == null ? 1000 : this.dateFilterParams.minValidYear;
        const isValidDate = (value: Date) => value != null && value.getUTCFullYear() > minValidYear;

        return isValidDate(compFrom.getDate()) && (!this.showValueTo(option) || isValidDate(compTo.getDate()));
    }

    protected areSimpleModelsEqual(aSimple: DateFilterModel, bSimple: DateFilterModel): boolean {
        return aSimple.dateFrom === bSimple.dateFrom
            && aSimple.dateTo === bSimple.dateTo
            && aSimple.type === bSimple.type;
    }

    protected getFilterType(): string {
        return 'date';
    }

    protected createCondition(position: ConditionPosition): DateFilterModel {
        const positionOne = position === ConditionPosition.One;
        const type = positionOne ? this.getCondition1Type() : this.getCondition2Type();
        const [compFrom, compTo] = this.getFromToComponents(position);

        return {
            dateFrom: serialiseDate(compFrom.getDate()),
            dateTo: serialiseDate(compTo.getDate()),
            type,
            filterType: this.getFilterType()
        };
    }

    private resetPlaceholder(): void {
        const globalTranslate = this.gridOptionsWrapper.getLocaleTextFunc();
        const placeholder = this.translate('dateFormatOoo');
        const ariaLabel = globalTranslate('ariaFilterValue', 'Filter Value');

        this.dateCondition1FromComp.setInputPlaceholder(placeholder);
        this.dateCondition1FromComp.setInputAriaLabel(ariaLabel);

        this.dateCondition1ToComp.setInputPlaceholder(placeholder);
        this.dateCondition1ToComp.setInputAriaLabel(ariaLabel);

        this.dateCondition2FromComp.setInputPlaceholder(placeholder);
        this.dateCondition2FromComp.setInputAriaLabel(ariaLabel);

        this.dateCondition2ToComp.setInputPlaceholder(placeholder);
        this.dateCondition2ToComp.setInputAriaLabel(ariaLabel);
    }

    protected updateUiVisibility(): void {
        super.updateUiVisibility();

        this.resetPlaceholder();

        const condition1Type = this.getCondition1Type();
        setDisplayed(this.eCondition1PanelFrom, this.showValueFrom(condition1Type));
        setDisplayed(this.eCondition1PanelTo, this.showValueTo(condition1Type));

        const condition2Type = this.getCondition2Type();
        setDisplayed(this.eCondition2PanelFrom, this.showValueFrom(condition2Type));
        setDisplayed(this.eCondition2PanelTo, this.showValueTo(condition2Type));
    }

    private getFromToComponents(position: ConditionPosition): [DateCompWrapper, DateCompWrapper] {
        return position === ConditionPosition.One ?
            [this.dateCondition1FromComp, this.dateCondition1ToComp] :
            [this.dateCondition2FromComp, this.dateCondition2ToComp];
    }
}<|MERGE_RESOLUTION|>--- conflicted
+++ resolved
@@ -53,9 +53,6 @@
         super('dateFilter');
     }
 
-<<<<<<< HEAD
-    protected mapRangeFromModel(filterModel: DateFilterModel): { from: Date; to: Date; } {
-=======
     public afterGuiAttached(params?: IAfterGuiAttachedParams): void {
         super.afterGuiAttached(params);
 
@@ -63,7 +60,6 @@
     }
 
     protected mapRangeFromModel(filterModel: DateFilterModel): { from: Date | null; to: Date | null; } {
->>>>>>> 338ea6d7
         // unlike the other filters, we do two things here:
         // 1) allow for different attribute names (same as done for other filters) (eg the 'from' and 'to'
         //    are in different locations in Date and Number filter models)
