--- conflicted
+++ resolved
@@ -171,14 +171,10 @@
                 `<button
                     type="button"
                     ref="${type}FilterButton"
-<<<<<<< HEAD
-                    class="ag-standard-button ag-filter-apply-panel-button">${text}</button>`);
-=======
                     class="ag-standard-button ag-filter-apply-panel-button"
                 >${text}
                 </button>`
             );
->>>>>>> 338ea6d7
 
             eButtonsPanel.appendChild(button);
             this.addManagedListener(button, 'click', clickListener);
