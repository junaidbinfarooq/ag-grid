--- conflicted
+++ resolved
@@ -52,24 +52,6 @@
     private readonly componentMetadataProvider;
     private readonly userComponentRegistry;
     private readonly frameworkComponentWrapper;
-<<<<<<< HEAD
-    newDateComponent(params: IDateParams): Promise<IDateComp>;
-    newHeaderComponent(params: IHeaderParams): Promise<IHeaderComp>;
-    newHeaderGroupComponent(params: IHeaderGroupParams): Promise<IHeaderGroupComp>;
-    newFullWidthGroupRowInnerCellRenderer(params: ICellRendererParams): Promise<ICellRendererComp>;
-    newFullWidthCellRenderer(params: ICellRendererParams, cellRendererType: string, cellRendererName: string): Promise<ICellRendererComp>;
-    newCellRenderer(target: ColDef | IRichCellEditorParams, params: ICellRendererParams, isPinned?: boolean): Promise<ICellRendererComp>;
-    newCellEditor(colDef: ColDef, params: ICellEditorParams): Promise<ICellEditorComp>;
-    newInnerCellRenderer(target: GroupCellRendererParams, params: ICellRendererParams): Promise<ICellRendererComp>;
-    newLoadingOverlayComponent(params: ILoadingOverlayParams): Promise<ILoadingOverlayComp>;
-    newNoRowsOverlayComponent(params: INoRowsOverlayParams): Promise<INoRowsOverlayComp>;
-    newTooltipComponent(params: ITooltipParams): Promise<ITooltipComp>;
-    newFilterComponent(def: IFilterDef, params: IFilterParams, defaultFilter: string): Promise<IFilterComp>;
-    newSetFilterCellRenderer(target: ISetFilterParams, params: ISetFilterCellRendererParams): Promise<ICellRendererComp>;
-    newFloatingFilterComponent(def: IFilterDef, params: IFloatingFilterParams, defaultFloatingFilter: string): Promise<IFloatingFilterComp>;
-    newToolPanelComponent(toolPanelDef: ToolPanelDef, params: IToolPanelParams): Promise<IToolPanelComp>;
-    newStatusPanelComponent(def: StatusPanelDef, params: IStatusPanelParams): Promise<IStatusPanelComp>;
-=======
     newDateComponent(params: IDateParams): AgPromise<IDateComp> | null;
     newHeaderComponent(params: IHeaderParams): AgPromise<IHeaderComp> | null;
     newHeaderGroupComponent(params: IHeaderGroupParams): AgPromise<IHeaderGroupComp> | null;
@@ -86,7 +68,6 @@
     newFloatingFilterComponent(def: IFilterDef, params: IFloatingFilterParams, defaultFloatingFilter: string | null): AgPromise<IFloatingFilterComp> | null;
     newToolPanelComponent(toolPanelDef: ToolPanelDef, params: IToolPanelParams): AgPromise<IToolPanelComp> | null;
     newStatusPanelComponent(def: StatusPanelDef, params: IStatusPanelParams): AgPromise<IStatusPanelComp> | null;
->>>>>>> 338ea6d7
     /**
      * This method creates a component given everything needed to guess what sort of component needs to be instantiated
      * It takes
@@ -101,11 +82,7 @@
      *  @param optional: Handy method to tell if this should return a component ALWAYS. if that is the case, but there is no
      *      component found, it throws an error, by default all components are MANDATORY
      */
-<<<<<<< HEAD
-    createAndInitUserComponent<A extends IComponent<TParams>, TParams>(definitionObject: DefinitionObject, paramsFromGrid: TParams, componentType: ComponentType, defaultComponentName?: string, optional?: boolean): Promise<A>;
-=======
     createAndInitUserComponent<A extends IComponent<TParams>, TParams>(definitionObject: DefinitionObject | null, paramsFromGrid: TParams, componentType: ComponentType, defaultComponentName?: string | null, optional?: boolean): AgPromise<A> | null;
->>>>>>> 338ea6d7
     private addReactHacks;
     /**
      * This method creates a component given everything needed to guess what sort of component needs to be instantiated
