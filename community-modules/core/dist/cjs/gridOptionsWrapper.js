--- conflicted
+++ resolved
@@ -33,6 +33,7 @@
 var moduleNames_1 = require("./modules/moduleNames");
 var object_1 = require("./utils/object");
 var moduleRegistry_1 = require("./modules/moduleRegistry");
+var number_1 = require("./utils/number");
 var generic_1 = require("./utils/generic");
 var fuzzyMatch_1 = require("./utils/fuzzyMatch");
 var function_1 = require("./utils/function");
@@ -62,10 +63,10 @@
     return defaultValue;
 }
 function oneOrGreater(value, defaultValue) {
-    if (value > 0) {
-        return value;
+    var valueNumber = parseInt(value, 10);
+    if (number_1.isNumeric(valueNumber) && valueNumber > 0) {
+        return valueNumber;
     }
-    // zero gets returned if number is missing or the wrong type
     return defaultValue;
 }
 var GridOptionsWrapper = /** @class */ (function () {
@@ -93,7 +94,7 @@
     };
     GridOptionsWrapper.prototype.init = function () {
         var _this = this;
-        if (!(this.gridOptions.suppressPropertyNamesCheck === true)) {
+        if (this.gridOptions.suppressPropertyNamesCheck !== true) {
             this.checkGridOptionsProperties();
             this.checkColumnDefProperties();
         }
@@ -476,6 +477,9 @@
     GridOptionsWrapper.prototype.getChildCountFunc = function () {
         return this.gridOptions.getChildCount;
     };
+    GridOptionsWrapper.prototype.getIsApplyServerSideTransactionFunc = function () {
+        return this.gridOptions.isApplyServerSideTransaction;
+    };
     GridOptionsWrapper.prototype.getDefaultGroupSortComparator = function () {
         return this.gridOptions.defaultGroupSortComparator;
     };
@@ -550,7 +554,7 @@
         return isTrue(this.gridOptions.paginateChildRows);
     };
     GridOptionsWrapper.prototype.getCacheBlockSize = function () {
-        return this.gridOptions.cacheBlockSize;
+        return oneOrGreater(this.gridOptions.cacheBlockSize);
     };
     GridOptionsWrapper.prototype.getInfiniteInitialRowCount = function () {
         return this.gridOptions.infiniteInitialRowCount;
@@ -741,7 +745,8 @@
         return isTrue(this.gridOptions.keepDetailRows);
     };
     GridOptionsWrapper.prototype.getKeepDetailRowsCount = function () {
-        if (this.gridOptions.keepDetailRowsCount > 0) {
+        var keepDetailRowsCount = this.gridOptions.keepDetailRowsCount;
+        if (generic_1.exists(keepDetailRowsCount) && keepDetailRowsCount > 0) {
             return this.gridOptions.keepDetailRowsCount;
         }
         return DEFAULT_KEEP_DETAIL_ROW_COUNT;
@@ -1034,11 +1039,12 @@
         return document;
     };
     GridOptionsWrapper.prototype.getMinColWidth = function () {
-        if (this.gridOptions.minColWidth > GridOptionsWrapper_1.MIN_COL_WIDTH) {
+        var minColWidth = this.gridOptions.minColWidth;
+        if (generic_1.exists(minColWidth) && minColWidth > GridOptionsWrapper_1.MIN_COL_WIDTH) {
             return this.gridOptions.minColWidth;
         }
         var measuredMin = this.getFromTheme(null, 'headerCellMinWidth');
-        return Math.max(measuredMin, GridOptionsWrapper_1.MIN_COL_WIDTH);
+        return generic_1.exists(measuredMin) ? Math.max(measuredMin, GridOptionsWrapper_1.MIN_COL_WIDTH) : GridOptionsWrapper_1.MIN_COL_WIDTH;
     };
     GridOptionsWrapper.prototype.getMaxColWidth = function () {
         if (this.gridOptions.maxColWidth && this.gridOptions.maxColWidth > GridOptionsWrapper_1.MIN_COL_WIDTH) {
@@ -1158,13 +1164,10 @@
         if (options.suppressKeyboardEvent) {
             console.warn("AG Grid: since v24.1 suppressKeyboardEvent in the gridOptions has been deprecated and will be removed in\n                 future versions of AG Grid. If you need this to be set for every column use the defaultColDef property.");
         }
-<<<<<<< HEAD
-=======
         if (options.suppressEnterpriseResetOnNewColumns) {
             console.warn('AG Grid: since v25, grid property suppressEnterpriseResetOnNewColumns is deprecated. This was a temporary property to allow changing columns in Server Side Row Model without triggering a reload. Now that it is possible to dynamically change columns in the grid, this is no longer needed.');
             options.detailRowAutoHeight = true;
         }
->>>>>>> 558c6ff6
     };
     GridOptionsWrapper.prototype.checkForViolations = function () {
         if (this.isTreeData()) {
@@ -1251,7 +1254,7 @@
         }
         var defaultRowHeight = this.getDefaultRowHeight();
         var rowHeight = this.gridOptions.rowHeight && this.isNumeric(this.gridOptions.rowHeight) ? this.gridOptions.rowHeight : defaultRowHeight;
-        var minRowHeight = Math.min(defaultRowHeight, rowHeight);
+        var minRowHeight = generic_1.exists(rowHeight) ? Math.min(defaultRowHeight, rowHeight) : defaultRowHeight;
         if (this.columnController.isAutoRowHeightActive()) {
             if (allowEstimate) {
                 return { height: rowHeight, estimated: true };
@@ -1275,8 +1278,6 @@
     GridOptionsWrapper.prototype.isNumeric = function (value) {
         return !isNaN(value) && typeof value === 'number' && isFinite(value);
     };
-    // Material data table has strict guidelines about whitespace, and these values are different than the ones
-    // ag-grid uses by default. We override the default ones for the sake of making it better out of the box
     GridOptionsWrapper.prototype.getFromTheme = function (defaultValue, sassVariableName) {
         var theme = this.environment.getTheme().theme;
         if (theme && theme.indexOf('ag-theme') === 0) {
