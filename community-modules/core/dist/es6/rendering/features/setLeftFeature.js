/**
 * @ag-grid-community/core - Advanced Data Grid / Data Table supporting Javascript / React / AngularJS / Web Components
 * @version v25.1.0
 * @link http://www.ag-grid.com/
 * @license MIT
 */
var __extends = (this && this.__extends) || (function () {
    var extendStatics = function (d, b) {
        extendStatics = Object.setPrototypeOf ||
            ({ __proto__: [] } instanceof Array && function (d, b) { d.__proto__ = b; }) ||
            function (d, b) { for (var p in b) if (b.hasOwnProperty(p)) d[p] = b[p]; };
        return extendStatics(d, b);
    };
    return function (d, b) {
        extendStatics(d, b);
        function __() { this.constructor = d; }
        d.prototype = b === null ? Object.create(b) : (__.prototype = b.prototype, new __());
    };
})();
var __decorate = (this && this.__decorate) || function (decorators, target, key, desc) {
    var c = arguments.length, r = c < 3 ? target : desc === null ? desc = Object.getOwnPropertyDescriptor(target, key) : desc, d;
    if (typeof Reflect === "object" && typeof Reflect.decorate === "function") r = Reflect.decorate(decorators, target, key, desc);
    else for (var i = decorators.length - 1; i >= 0; i--) if (d = decorators[i]) r = (c < 3 ? d(r) : c > 3 ? d(target, key, r) : d(target, key)) || r;
    return c > 3 && r && Object.defineProperty(target, key, r), r;
};
import { Column } from "../../entities/column";
import { BeanStub } from "../../context/beanStub";
import { Constants } from "../../constants/constants";
import { PostConstruct } from "../../context/context";
import { setAriaColIndex, setAriaColSpan } from "../../utils/aria";
import { last } from "../../utils/array";
import { exists } from "../../utils/generic";
import { Events } from "../../eventKeys";
var SetLeftFeature = /** @class */ (function (_super) {
    __extends(SetLeftFeature, _super);
    function SetLeftFeature(columnOrGroup, eCell, beans, colsSpanning) {
        var _this = _super.call(this) || this;
        _this.columnOrGroup = columnOrGroup;
        _this.eCell = eCell;
        _this.ariaEl = _this.eCell.querySelector('[role=columnheader]') || _this.eCell;
        _this.colsSpanning = colsSpanning;
        _this.beans = beans;
        _this.printLayout = beans.gridOptionsWrapper.getDomLayout() === Constants.DOM_LAYOUT_PRINT;
        return _this;
    }
    SetLeftFeature.prototype.setColsSpanning = function (colsSpanning) {
        this.colsSpanning = colsSpanning;
        this.onLeftChanged();
    };
    SetLeftFeature.prototype.getColumnOrGroup = function () {
        if (this.beans.gridOptionsWrapper.isEnableRtl() && this.colsSpanning) {
            return last(this.colsSpanning);
        }
        return this.columnOrGroup;
    };
    SetLeftFeature.prototype.postConstruct = function () {
        this.addManagedListener(this.columnOrGroup, Column.EVENT_LEFT_CHANGED, this.onLeftChanged.bind(this));
        this.setLeftFirstTime();
        // when in print layout, the left position is also dependent on the width of the pinned sections.
        // so additionally update left if any column width changes.
        if (this.printLayout) {
            this.addManagedListener(this.eventService, Events.EVENT_DISPLAYED_COLUMNS_WIDTH_CHANGED, this.onLeftChanged.bind(this));
        }
    };
    SetLeftFeature.prototype.setLeftFirstTime = function () {
        var suppressMoveAnimation = this.beans.gridOptionsWrapper.isSuppressColumnMoveAnimation();
        var oldLeftExists = exists(this.columnOrGroup.getOldLeft());
        var animateColumnMove = this.beans.columnAnimationService.isActive() && oldLeftExists && !suppressMoveAnimation;
        if (animateColumnMove) {
            this.animateInLeft();
        }
        else {
            this.onLeftChanged();
        }
    };
    SetLeftFeature.prototype.animateInLeft = function () {
        var _this = this;
        var left = this.getColumnOrGroup().getLeft();
        var oldLeft = this.getColumnOrGroup().getOldLeft();
        this.setLeft(oldLeft);
        // we must keep track of the left we want to set to, as this would otherwise lead to a race
        // condition, if the user changed the left value many times in one VM turn, then we want to make
        // make sure the actualLeft we set in the timeout below (in the next VM turn) is the correct left
        // position. eg if user changes column position twice, then setLeft() below executes twice in next
        // VM turn, but only one (the correct one) should get applied.
        this.actualLeft = left;
        this.beans.columnAnimationService.executeNextVMTurn(function () {
            // test this left value is the latest one to be applied, and if not, do nothing
            if (_this.actualLeft === left) {
                _this.setLeft(left);
            }
        });
    };
    SetLeftFeature.prototype.onLeftChanged = function () {
        var colOrGroup = this.getColumnOrGroup();
        var left = colOrGroup.getLeft();
        this.actualLeft = this.modifyLeftForPrintLayout(colOrGroup, left);
        this.setLeft(this.actualLeft);
    };
    SetLeftFeature.prototype.modifyLeftForPrintLayout = function (colOrGroup, leftPosition) {
        if (!this.printLayout) {
            return leftPosition;
        }
        if (colOrGroup.getPinned() === Constants.PINNED_LEFT) {
            return leftPosition;
        }
<<<<<<< HEAD
=======
        var leftWidth = this.beans.columnController.getDisplayedColumnsLeftWidth();
>>>>>>> 558c6ff6
        if (colOrGroup.getPinned() === Constants.PINNED_RIGHT) {
            var leftWidth_1 = this.beans.columnController.getPinnedLeftContainerWidth();
            var bodyWidth = this.beans.columnController.getBodyContainerWidth();
            return leftWidth_1 + bodyWidth + leftPosition;
        }
        // is in body
        var leftWidth = this.beans.columnController.getPinnedLeftContainerWidth();
        return leftWidth + leftPosition;
    };
    SetLeftFeature.prototype.setLeft = function (value) {
        // if the value is null, then that means the column is no longer
        // displayed. there is logic in the rendering to fade these columns
        // out, so we don't try and change their left positions.
        if (exists(value)) {
            this.eCell.style.left = value + "px";
        }
        var indexColumn;
        if (this.columnOrGroup instanceof Column) {
            indexColumn = this.columnOrGroup;
        }
        else {
            var columnGroup = this.columnOrGroup;
            var children = columnGroup.getLeafColumns();
            if (!children.length) {
                return;
            }
            if (children.length > 1) {
                setAriaColSpan(this.ariaEl, children.length);
            }
            indexColumn = children[0];
        }
        var index = this.beans.columnController.getAriaColumnIndex(indexColumn);
        setAriaColIndex(this.ariaEl, index);
    };
    __decorate([
        PostConstruct
    ], SetLeftFeature.prototype, "postConstruct", null);
    return SetLeftFeature;
}(BeanStub));
export { SetLeftFeature };<|MERGE_RESOLUTION|>--- conflicted
+++ resolved
@@ -104,17 +104,12 @@
         if (colOrGroup.getPinned() === Constants.PINNED_LEFT) {
             return leftPosition;
         }
-<<<<<<< HEAD
-=======
         var leftWidth = this.beans.columnController.getDisplayedColumnsLeftWidth();
->>>>>>> 558c6ff6
         if (colOrGroup.getPinned() === Constants.PINNED_RIGHT) {
-            var leftWidth_1 = this.beans.columnController.getPinnedLeftContainerWidth();
             var bodyWidth = this.beans.columnController.getBodyContainerWidth();
-            return leftWidth_1 + bodyWidth + leftPosition;
+            return leftWidth + bodyWidth + leftPosition;
         }
         // is in body
-        var leftWidth = this.beans.columnController.getPinnedLeftContainerWidth();
         return leftWidth + leftPosition;
     };
     SetLeftFeature.prototype.setLeft = function (value) {
