--- conflicted
+++ resolved
@@ -4,11 +4,6 @@
     Component,
     Constants,
     Events,
-<<<<<<< HEAD
-    EventService,
-    GridOptionsWrapper,
-=======
->>>>>>> 338ea6d7
     PostConstruct,
     _
 } from "@ag-grid-community/core";
