--- conflicted
+++ resolved
@@ -113,9 +113,6 @@
 
     private handleTransaction(details: GroupingDetails): void {
 
-<<<<<<< HEAD
-        details.transactions.forEach( tran => {
-=======
         details.transactions.forEach(tran => {
             // we don't allow batch remover for tree data as tree data uses Filler Nodes,
             // and creating/deleting filler nodes needs to be done alongside the node deleting
@@ -123,7 +120,6 @@
             // to consider how Filler Nodes would be impacted (it's possible that it can be easily
             // modified to work, however for now I don't have the brain energy to work it all out).
             const batchRemover = this.usingTreeData ? undefined : new BatchRemover();
->>>>>>> 338ea6d7
             // the order here of [add, remove, update] needs to be the same as in ClientSideNodeManager,
             // as the order is important when a record with the same id is added and removed in the same
             // transaction.
@@ -265,12 +261,7 @@
         const batchRemoverToUse = provided ? provided : new BatchRemover();
 
         nodesToRemove.forEach(nodeToRemove => {
-<<<<<<< HEAD
-
-            this.removeFromParent(nodeToRemove, batchRemover);
-=======
             this.removeFromParent(nodeToRemove, batchRemoverToUse);
->>>>>>> 338ea6d7
 
             // remove from allLeafChildren. we clear down all parents EXCEPT the Root Node, as
             // the ClientSideNodeManager is responsible for the Root Node.
@@ -622,62 +613,4 @@
         });
         return res;
     }
-<<<<<<< HEAD
-}
-
-interface RemoveDetails {
-    removeFromChildrenAfterGroup: { [id: string]: boolean; };
-    removeFromAllLeafChildren: { [id: string]: boolean; };
-}
-
-// doing _.removeFromArray() multiple times on a large list can be a bottleneck.
-// when doing large deletes (eg removing 1,000 rows) then we would be calling _.removeFromArray()
-// a thousands of times, in particular RootNode.allGroupChildren could be a large list, and
-// 1,000 removes is time consuming as each one requires traversing the full list.
-// to get around this, we do all the removes in a batch. this class manages the batch.
-//
-// This problem was brought to light by a client (AG-2879), with dataset of 20,000
-// in 10,000 groups (2 items per group), then deleting all rows with transaction,
-// it took about 20 seconds to delete. with the BathRemoved, the reduced to less than 1 second.
-class BatchRemover {
-
-    private allSets: { [parentId: string]: RemoveDetails; } = {};
-    private allParents: RowNode[] = [];
-
-    public removeFromChildrenAfterGroup(parent: RowNode, child: RowNode): void {
-        const set = this.getSet(parent);
-        set.removeFromChildrenAfterGroup[child.id] = true;
-    }
-
-    public removeFromAllLeafChildren(parent: RowNode, child: RowNode): void {
-        const set = this.getSet(parent);
-        set.removeFromAllLeafChildren[child.id] = true;
-    }
-
-    private getSet(parent: RowNode): RemoveDetails {
-        if (!this.allSets[parent!.id]) {
-            this.allSets[parent!.id] = {
-                removeFromAllLeafChildren: {},
-                removeFromChildrenAfterGroup: {}
-            };
-            this.allParents.push(parent!);
-        }
-        return this.allSets[parent!.id];
-    }
-
-    public flush(): void {
-        this.allParents.forEach(parent => {
-            const nodeDetails = this.allSets[parent.id];
-            parent.childrenAfterGroup = parent.childrenAfterGroup.filter(child => {
-                const res = !nodeDetails.removeFromChildrenAfterGroup[child.id];
-                return res;
-            });
-            parent.allLeafChildren = parent.allLeafChildren.filter(child => !nodeDetails.removeFromAllLeafChildren[child.id]);
-            parent.updateHasChildren();
-        });
-        this.allSets = {};
-        this.allParents.length = 0;
-    }
-=======
->>>>>>> 338ea6d7
 }