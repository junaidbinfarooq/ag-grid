import {
    _,
    AgScatterSeriesOptions,
    CartesianChartOptions,
    ChartType,
    HighlightOptions,
    ScatterSeriesOptions
} from "@ag-grid-community/core";
<<<<<<< HEAD
import {AgCartesianChartOptions, AgChart, CartesianChart, ChartTheme, ScatterSeries} from "ag-charts-community";
import {ChartProxyParams, FieldDefinition, UpdateChartParams} from "../chartProxy";
import {ChartDataModel} from "../../chartDataModel";
import {CartesianChartProxy} from "./cartesianChartProxy";
import {isDate} from "../../typeChecker";
=======
import {
    AgCartesianChartOptions,
    AgChart,
    CartesianChart,
    ChartTheme,
    LegendClickEvent,
    ScatterSeries
} from "ag-charts-community";
import { ChartProxyParams, FieldDefinition, UpdateChartParams } from "../chartProxy";
import { ChartDataModel } from "../../chartDataModel";
import { CartesianChartProxy } from "./cartesianChartProxy";
>>>>>>> 338ea6d7

interface SeriesDefinition {
    xField: FieldDefinition;
    yField: FieldDefinition;
    sizeField?: FieldDefinition;
}

export class ScatterChartProxy extends CartesianChartProxy<ScatterSeriesOptions> {

    public constructor(params: ChartProxyParams) {
        super(params);

        this.initChartOptions();
        this.recreateChart();
    }

    protected getDefaultOptionsFromTheme(theme: ChartTheme): CartesianChartOptions<ScatterSeriesOptions> {
        const options = super.getDefaultOptionsFromTheme(theme);

        const seriesDefaults = theme.getConfig<AgScatterSeriesOptions>('scatter.series.scatter');
        options.seriesDefaults = {
            tooltip: {
                enabled: seriesDefaults.tooltip && seriesDefaults.tooltip.enabled,
                renderer: seriesDefaults.tooltip && seriesDefaults.tooltip.renderer
            },
            fill: {
                colors: theme.palette.fills,
                opacity: seriesDefaults.fillOpacity,
            },
            stroke: {
                colors: theme.palette.strokes,
                opacity: seriesDefaults.strokeOpacity,
                width: seriesDefaults.strokeWidth
            },
            marker: {
                enabled: seriesDefaults.marker.enabled,
                shape: seriesDefaults.marker.shape,
                size: seriesDefaults.marker.size,
                strokeWidth: seriesDefaults.marker.strokeWidth
            },
            highlightStyle: seriesDefaults.highlightStyle as HighlightOptions,
            listeners: seriesDefaults.listeners,
            paired: true
        } as ScatterSeriesOptions;

        return options;
    }

    protected createChart(options?: CartesianChartOptions<ScatterSeriesOptions>): CartesianChart {
        options = options || this.chartOptions;
        const agChartOptions = options as AgCartesianChartOptions;
        agChartOptions.autoSize = true;
        agChartOptions.axes = [{
            type: 'number',
            position: 'bottom',
            ...options.xAxis,
        }, {
            type: 'number',
            position: 'left',
            ...options.yAxis,
        }];

        return AgChart.create(agChartOptions, this.chartProxyParams.parentElement);
    }

    public update(params: UpdateChartParams): void {
        if (params.fields.length < 2) {
            this.chart.removeAllSeries();
            return;
        }

        let fields = params.fields;

        if (this.crossFiltering) {
            // add additional filtered out field
            fields.forEach(field => {
                const crossFilteringField = {...field};
                crossFilteringField.colId = field.colId + '-filtered-out';
                fields.push(crossFilteringField);
            });
        }

        const { seriesDefaults } = this.chartOptions as any;
        const seriesDefinitions = this.getSeriesDefinitions(fields, seriesDefaults.paired);

        let dataDomain: number[] | undefined;
        if (this.crossFiltering) {
            dataDomain = this.getCrossFilteringDataDomain(seriesDefinitions, params);
        }

        const { chart } = this;

        const existingSeriesById = (chart.series as ScatterSeries[]).reduceRight((map, series, i) => {
            const matchingIndex = _.findIndex(seriesDefinitions, (s: any) =>
                s.xField.colId === series.xKey &&
                s.yField.colId === series.yKey &&
                ((!s.sizeField && !series.sizeKey) || (s.sizeField && s.sizeField.colId === series.sizeKey)));

            if (matchingIndex === i) {
                map.set(series.yKey, series);
            } else {
                chart.removeSeries(series);
            }

            return map;
        }, new Map<string, ScatterSeries>());

        let { fills, strokes } = this.getPalette();
        if (this.crossFiltering) {
            // introduce cross filtering transparent fills
            const fillsMod: string[] = [];
            fills.forEach(fill => {
                fillsMod.push(fill);
                fillsMod.push(this.hexToRGBA(fill, '0.3'));
            });
            fills = fillsMod;

            // introduce cross filtering transparent strokes
            const strokesMod: string[] = [];
            strokes.forEach(stroke => {
                strokesMod.push(stroke);
                strokesMod.push(this.hexToRGBA(stroke, '0.3'));
            });
            strokes = strokesMod;
        }

        const labelFieldDefinition = params.category.id === ChartDataModel.DEFAULT_CATEGORY ? undefined : params.category;
        let previousSeries: ScatterSeries | undefined = undefined;

        seriesDefinitions.forEach((seriesDefinition, index) => {
            const existingSeries = existingSeriesById.get(seriesDefinition.yField.colId);
            const marker = { ...seriesDefaults.marker } as any;
            if (marker.type) { // deprecated
                marker.shape = marker.type;
                delete marker.type;
            }
            const series = existingSeries || AgChart.createComponent({
                ...seriesDefaults,
                type: 'scatter',
                fillOpacity: seriesDefaults.fill.opacity,
                strokeOpacity: seriesDefaults.stroke.opacity,
                strokeWidth: seriesDefaults.stroke.width,
                marker,
                tooltip: {
                    enabled: seriesDefaults.tooltip && seriesDefaults.tooltip.enabled,
                    renderer: seriesDefaults.tooltip && seriesDefaults.tooltip.enabled && seriesDefaults.tooltip.renderer,
                },
            }, 'scatter.series');

            if (!series) {
                return;
            }

            const {
                xField: xFieldDefinition,
                yField: yFieldDefinition,
                sizeField: sizeFieldDefinition
            } = seriesDefinition;

            series.title = `${yFieldDefinition.displayName} vs ${xFieldDefinition.displayName}`;
            series.xKey = xFieldDefinition.colId;
            series.xName = xFieldDefinition.displayName;
            series.yKey = yFieldDefinition.colId;
            series.yName = yFieldDefinition.displayName;
            series.data = params.data;
            series.fill = fills[index % fills.length];
            series.stroke = strokes[index % strokes.length];

            if (sizeFieldDefinition) {
                series.sizeKey = sizeFieldDefinition.colId;
                series.sizeName = sizeFieldDefinition.displayName;
            } else {
                series.sizeKey = series.sizeName = undefined;
            }

            if (labelFieldDefinition) {
                series.labelKey = labelFieldDefinition.id;
                series.labelName = labelFieldDefinition.name;
            } else {
                series.labelKey = series.labelName = undefined;
            }

            const isFilteredOutYKey =  yFieldDefinition.colId.indexOf('-filtered-out') > -1;
            if (this.crossFiltering) {

                if (!isFilteredOutYKey) {
                    // sync toggling of legend item with hidden 'filtered out' item
                    chart.legend.addEventListener('click', (event: LegendClickEvent) => {
                        series!.toggleSeriesItem(event.itemId + '-filtered-out', event.enabled);
                    });
                }

                if (dataDomain) {
                    series.marker.domain = dataDomain;
                }

                chart.tooltip.delay = 500;

                // hide 'filtered out' legend items
                if (isFilteredOutYKey) {
                    series!.showInLegend = false;
                }

                // add node click cross filtering callback to series
                series!.addEventListener('nodeClick', this.crossFilterCallback);
            }


            if (!existingSeries) {
                chart.addSeriesAfter(series, previousSeries);
            }

            previousSeries = series;
        });
    }

    public getTooltipsEnabled(): boolean {
        return this.chartOptions.seriesDefaults.tooltip != null && !!this.chartOptions.seriesDefaults.tooltip.enabled;
    }

    public getMarkersEnabled = (): boolean => true; // markers are always enabled on scatter charts

    protected getDefaultOptions(): CartesianChartOptions<ScatterSeriesOptions> {
        const isBubble = this.chartType === ChartType.Bubble;
        const options = this.getDefaultCartesianChartOptions() as CartesianChartOptions<ScatterSeriesOptions>;

        options.seriesDefaults = {
            ...options.seriesDefaults,
            fill: {
                ...options.seriesDefaults.fill,
                opacity: isBubble ? 0.7 : 1,
            },
            stroke: {
                ...options.seriesDefaults.stroke,
                width: 3,
            },
            marker: {
                shape: 'circle',
                enabled: true,
                size: 6,
                maxSize: 30,
                strokeWidth: 1,
            },
            tooltip: {
                enabled: true,
            },
            paired: true,
        };

        return options;
    }

    private getSeriesDefinitions(fields: FieldDefinition[], paired: boolean): SeriesDefinition[] {
        if (fields.length < 2) {
            return [];
        }

        const isBubbleChart = this.chartType === ChartType.Bubble;

        if (paired) {
            if (isBubbleChart) {
                return fields.map((xField, i) => i % 3 === 0 ? ({
                    xField,
                    yField: fields[i + 1],
                    sizeField: fields[i + 2],
                }) : null).filter(x => x && x.yField && x.sizeField);
            } else {
                return fields.map((xField, i) => i % 2 === 0 ? ({
                    xField,
                    yField: fields[i + 1],
                }) : null).filter(x => x && x.yField);
            }
        } else {
            const xField = fields[0];

            if (isBubbleChart) {
                return fields
                    .map((yField, i) => i % 2 === 1 ? ({
                        xField,
                        yField,
                        sizeField: fields[i + 1],
                    }) : null)
                    .filter(x => x && x.sizeField);
            } else {
                return fields.filter((_, i) => i > 0).map(yField => ({ xField, yField }));
            }
        }
    }

    private getCrossFilteringDataDomain(seriesDefinitions: (SeriesDefinition | null)[], params: UpdateChartParams) {
        let domain;
        if (seriesDefinitions[0] && seriesDefinitions[0].sizeField) {
            const sizeColId = seriesDefinitions[0].sizeField!.colId;
            let allSizePoints: any[] = [];
            params.data.forEach(d => {
                if (typeof d[sizeColId] !== 'undefined') {
                    allSizePoints.push(d[sizeColId]);
                }
                if (typeof d[sizeColId + '-filtered-out'] !== 'undefined') {
                    allSizePoints.push(d[sizeColId + '-filtered-out']);
                }
            })
            if (allSizePoints.length > 0) {
                domain = [Math.min(...allSizePoints), Math.max(...allSizePoints)];
            }
        }
        return domain;
    }

}<|MERGE_RESOLUTION|>--- conflicted
+++ resolved
@@ -6,13 +6,6 @@
     HighlightOptions,
     ScatterSeriesOptions
 } from "@ag-grid-community/core";
-<<<<<<< HEAD
-import {AgCartesianChartOptions, AgChart, CartesianChart, ChartTheme, ScatterSeries} from "ag-charts-community";
-import {ChartProxyParams, FieldDefinition, UpdateChartParams} from "../chartProxy";
-import {ChartDataModel} from "../../chartDataModel";
-import {CartesianChartProxy} from "./cartesianChartProxy";
-import {isDate} from "../../typeChecker";
-=======
 import {
     AgCartesianChartOptions,
     AgChart,
@@ -24,7 +17,6 @@
 import { ChartProxyParams, FieldDefinition, UpdateChartParams } from "../chartProxy";
 import { ChartDataModel } from "../../chartDataModel";
 import { CartesianChartProxy } from "./cartesianChartProxy";
->>>>>>> 338ea6d7
 
 interface SeriesDefinition {
     xField: FieldDefinition;
