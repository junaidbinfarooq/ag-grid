--- conflicted
+++ resolved
@@ -1,9 +1,3 @@
-<<<<<<< HEAD
-import {AgLineSeriesOptions, CartesianChartOptions, HighlightOptions, LineSeriesOptions} from "@ag-grid-community/core";
-import {AgCartesianChartOptions, AgChart, CartesianChart, ChartTheme, LineSeries} from "ag-charts-community";
-import {ChartProxyParams, UpdateChartParams} from "../chartProxy";
-import {CartesianChartProxy} from "./cartesianChartProxy";
-=======
 import {
     AgLineSeriesOptions,
     CartesianChartOptions,
@@ -13,7 +7,6 @@
 import { AgCartesianChartOptions, AgChart, CartesianChart, ChartTheme, LineSeries, } from "ag-charts-community";
 import { ChartProxyParams, UpdateChartParams } from "../chartProxy";
 import { CartesianChartProxy } from "./cartesianChartProxy";
->>>>>>> 338ea6d7
 
 export class LineChartProxy extends CartesianChartProxy<LineSeriesOptions> {
 
@@ -93,13 +86,8 @@
                 lineSeries.data = data;
                 lineSeries.xKey = params.category.id;
                 lineSeries.xName = params.category.name;
-<<<<<<< HEAD
-                lineSeries.yKey = f.colId;
-                lineSeries.yName = f.displayName;
-=======
                 lineSeries.yKey = yKey;
                 lineSeries.yName = f.displayName!;
->>>>>>> 338ea6d7
                 lineSeries.marker.fill = fill;
                 lineSeries.marker.stroke = stroke;
                 lineSeries.stroke = fill; // this is deliberate, so that the line colours match the fills of other series
@@ -136,12 +124,7 @@
                 };
 
                 lineSeries = AgChart.createComponent(options, 'line.series');
-<<<<<<< HEAD
-
-                chart.addSeriesAfter(lineSeries, previousSeries);
-=======
                 chart.addSeriesAfter(lineSeries!, previousSeries);
->>>>>>> 338ea6d7
             }
 
             this.updateSeriesForCrossFiltering(lineSeries!, f.colId, chart, params, atLeastOneSelectedPoint);
@@ -171,14 +154,6 @@
                 width: seriesDefaults.strokeWidth
             },
             marker: {
-<<<<<<< HEAD
-                enabled: seriesDefaults.marker.enabled,
-                shape: seriesDefaults.marker.shape,
-                size: seriesDefaults.marker.size,
-                strokeWidth: seriesDefaults.marker.strokeWidth
-            },
-            highlightStyle: seriesDefaults.highlightStyle as HighlightOptions
-=======
                 enabled: seriesDefaults.marker!.enabled,
                 shape: seriesDefaults.marker!.shape,
                 size: seriesDefaults.marker!.size,
@@ -189,7 +164,6 @@
             lineDashOffset: seriesDefaults.lineDashOffset,
             highlightStyle: seriesDefaults.highlightStyle as HighlightOptions,
             listeners: seriesDefaults.listeners
->>>>>>> 338ea6d7
         } as LineSeriesOptions;
 
         return options;
