--- conflicted
+++ resolved
@@ -4,11 +4,7 @@
     private readonly eChartContainer;
     private readonly eMenuPanelContainer;
     private readonly chartController;
-<<<<<<< HEAD
-    private gridOptionsWrapper;
-=======
     private chartTranslator;
->>>>>>> 338ea6d7
     static EVENT_DOWNLOAD_CHART: string;
     private buttons;
     private tabs;
