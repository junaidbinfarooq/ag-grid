import {
    Component,
    FilterChangedEvent,
    _,
    IFloatingFilterComp,
    IFloatingFilterParams,
    UserComponentFactory,
    Autowired,
    FloatingFilterWrapper,
    IFilterDef,
    AgPromise,
    IFilterComp,
} from '@ag-grid-community/core';
import { IMultiFilterParams, IMultiFilterModel, MultiFilter } from './multiFilter';

export class MultiFloatingFilterComp extends Component implements IFloatingFilterComp {
    @Autowired('userComponentFactory') private readonly userComponentFactory: UserComponentFactory;

    private floatingFilters: IFloatingFilterComp[] = [];
    private params: IFloatingFilterParams;

    constructor() {
        super(/* html */`<div class="ag-multi-floating-filter ag-floating-filter-input"></div>`);
    }

    public init(params: IFloatingFilterParams): AgPromise<void> {
        this.params = params;

        const filterParams = params.filterParams as IMultiFilterParams;
        const floatingFilterPromises: AgPromise<IFloatingFilterComp>[] = [];

        _.forEach(MultiFilter.getFilterDefs(filterParams), (filterDef, index) => {
            const floatingFilterParams: IFloatingFilterParams = {
                ...params,
                // set the parent filter instance for each floating filter to the relevant child filter instance
                parentFilterInstance: (callback: (filterInstance: IFilterComp) => void) => {
                    params.parentFilterInstance(parent => {
                        const childFilterInstance = (parent as MultiFilter).getChildFilterInstance(index);
                        callback(childFilterInstance);
                    });
                }
            };

            const floatingFilterPromise = this.createFloatingFilter(filterDef, floatingFilterParams);

            if (floatingFilterPromise != null) {
                floatingFilterPromises.push(floatingFilterPromise);
            }
        });

<<<<<<< HEAD
        return Promise.all(floatingFilterPromises).then(floatingFilters => {
            _.forEach(floatingFilters, (floatingFilter, index) => {
                this.floatingFilters.push(floatingFilter);
=======
        return AgPromise.all(floatingFilterPromises).then(floatingFilters => {
            _.forEach(floatingFilters!, (floatingFilter, index) => {
                this.floatingFilters.push(floatingFilter!);
>>>>>>> 338ea6d7

                const gui = floatingFilter.getGui();

                this.appendChild(gui);

                if (index > 0) {
                    _.setDisplayed(gui, false);
                }
            });
        });
    }

    public onParentModelChanged(model: IMultiFilterModel, event: FilterChangedEvent): void {
        // We don't want to update the floating filter if the floating filter caused the change,
        // because the UI is already in sync. if we didn't do this, the UI would behave strangely
        // as it would be updating as the user is typing
        if (event && event.afterFloatingFilter) { return; }

        this.params.parentFilterInstance((parent: MultiFilter) => {
            if (model == null) {
                _.forEach(this.floatingFilters, (filter, i) => {
                    filter.onParentModelChanged(null, event);
                    _.setDisplayed(filter.getGui(), i === 0);
                });
            } else {
                const lastActiveFloatingFilterIndex = parent.getLastActiveFilterIndex();

                _.forEach(this.floatingFilters, (filter, i) => {
                    const filterModel = model.filterModels.length > i ? model.filterModels[i] : null;

                    filter.onParentModelChanged(filterModel, event);

                    const shouldShow = lastActiveFloatingFilterIndex == null ? i === 0 : i === lastActiveFloatingFilterIndex;

                    _.setDisplayed(filter.getGui(), shouldShow);
                });
            }
        });
    }

    public destroy(): void {
        this.destroyBeans(this.floatingFilters);
        this.floatingFilters.length = 0;

        super.destroy();
    }

<<<<<<< HEAD
    private createFloatingFilter(filterDef: IFilterDef, params: IFloatingFilterParams): Promise<IFloatingFilterComp> {
=======
    private createFloatingFilter(filterDef: IFilterDef, params: IFloatingFilterParams): AgPromise<IFloatingFilterComp> | null {
>>>>>>> 338ea6d7
        const defaultComponentName =
            FloatingFilterWrapper.getDefaultFloatingFilterType(filterDef) || 'agTextColumnFloatingFilter';

        return this.userComponentFactory.newFloatingFilterComponent(filterDef, params, defaultComponentName);
    }
}<|MERGE_RESOLUTION|>--- conflicted
+++ resolved
@@ -48,15 +48,9 @@
             }
         });
 
-<<<<<<< HEAD
-        return Promise.all(floatingFilterPromises).then(floatingFilters => {
-            _.forEach(floatingFilters, (floatingFilter, index) => {
-                this.floatingFilters.push(floatingFilter);
-=======
         return AgPromise.all(floatingFilterPromises).then(floatingFilters => {
             _.forEach(floatingFilters!, (floatingFilter, index) => {
                 this.floatingFilters.push(floatingFilter!);
->>>>>>> 338ea6d7
 
                 const gui = floatingFilter.getGui();
 
@@ -104,11 +98,7 @@
         super.destroy();
     }
 
-<<<<<<< HEAD
-    private createFloatingFilter(filterDef: IFilterDef, params: IFloatingFilterParams): Promise<IFloatingFilterComp> {
-=======
     private createFloatingFilter(filterDef: IFilterDef, params: IFloatingFilterParams): AgPromise<IFloatingFilterComp> | null {
->>>>>>> 338ea6d7
         const defaultComponentName =
             FloatingFilterWrapper.getDefaultFloatingFilterType(filterDef) || 'agTextColumnFloatingFilter';
 
