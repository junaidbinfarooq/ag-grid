<<<<<<< HEAD
import { ColDef, Column, IRowModel, ISetFilterParams, Promise, ValueFormatterService, IEventEmitter, RowNode } from '@ag-grid-community/core';
=======
import { ISetFilterParams, AgPromise, ValueFormatterService, IEventEmitter } from '@ag-grid-community/core';
>>>>>>> 338ea6d7
import { ISetFilterLocaleText } from './localeText';
export declare enum SetFilterModelValuesType {
    PROVIDED_LIST = 0,
    PROVIDED_CALLBACK = 1,
    TAKEN_FROM_GRID_VALUES = 2
}
export declare class SetValueModel implements IEventEmitter {
    private readonly filterParams;
    private readonly colDef;
    private readonly column;
    private readonly doesRowPassOtherFilters;
    private readonly suppressSorting;
    private readonly setIsLoading;
    private readonly valueFormatterService;
    private readonly translate;
    static EVENT_AVAILABLE_VALUES_CHANGED: string;
    private readonly localEventService;
    private readonly formatter;
    private readonly clientSideValuesExtractor;
    private valuesType;
    private miniFilterText;
    /** Values provided to the filter for use. */
    private providedValues;
    /** Values can be loaded asynchronously, so wait on this promise if you need to ensure values have been loaded. */
    private allValuesPromise;
    /** All possible values for the filter, sorted if required. */
    private allValues;
    /** Remaining values when filters from other columns have been applied. */
    private availableValues;
    /** All values that are currently displayed, after the mini-filter has been applied. */
    private displayedValues;
    /** Values that have been selected for this filter. */
    private selectedValues;
    constructor(rowModel: IRowModel, valueGetter: (node: RowNode) => any, filterParams: ISetFilterParams, colDef: ColDef, column: Column, doesRowPassOtherFilters: (node: RowNode) => boolean, suppressSorting: boolean, setIsLoading: (loading: boolean) => void, valueFormatterService: ValueFormatterService, translate: (key: keyof ISetFilterLocaleText) => string);
    addEventListener(eventType: string, listener: Function, async?: boolean): void;
    removeEventListener(eventType: string, listener: Function, async?: boolean): void;
    /**
     * Re-fetches the values used in the filter from the value source.
     * If keepSelection is false, the filter selection will be reset to everything selected,
     * otherwise the current selection will be preserved.
     */
    refreshValues(keepSelection?: boolean): AgPromise<void>;
    /**
     * Overrides the current values being used for the set filter.
     * If keepSelection is false, the filter selection will be reset to everything selected,
     * otherwise the current selection will be preserved.
     */
<<<<<<< HEAD
    overrideValues(valuesToUse: string[], keepSelection?: boolean): Promise<void>;
    refreshAfterAnyFilterChanged(): Promise<void>;
=======
    overrideValues(valuesToUse: (string | null)[], keepSelection?: boolean): AgPromise<void>;
    refreshAfterAnyFilterChanged(): AgPromise<void>;
>>>>>>> 338ea6d7
    private updateAllValues;
    setValuesType(value: SetFilterModelValuesType): void;
    getValuesType(): SetFilterModelValuesType;
    isValueAvailable(value: string): boolean;
    private showAvailableOnly;
    private updateAvailableValues;
    private sortValues;
    private getValuesFromRows;
    /** Sets mini filter value. Returns true if it changed from last value, otherwise false. */
    setMiniFilter(value?: string): boolean;
    getMiniFilter(): string;
    private updateDisplayedValues;
    getDisplayedValueCount(): number;
    getDisplayedValue(index: any): string;
    hasSelections(): boolean;
    getUniqueValueCount(): number;
    getUniqueValue(index: any): string | null;
    getValues(): string[];
    selectAllMatchingMiniFilter(clearExistingSelection?: boolean): void;
    deselectAllMatchingMiniFilter(): void;
    selectValue(value: string): void;
    deselectValue(value: string): void;
    isValueSelected(value: string): boolean;
    isEverythingVisibleSelected(): boolean;
    isNothingVisibleSelected(): boolean;
<<<<<<< HEAD
    getModel(): string[] | null;
    setModel(model: string[]): Promise<void>;
=======
    getModel(): (string | null)[] | null;
    setModel(model: (string | null)[] | null): AgPromise<void>;
>>>>>>> 338ea6d7
    private resetSelectionState;
}<|MERGE_RESOLUTION|>--- conflicted
+++ resolved
@@ -1,8 +1,4 @@
-<<<<<<< HEAD
-import { ColDef, Column, IRowModel, ISetFilterParams, Promise, ValueFormatterService, IEventEmitter, RowNode } from '@ag-grid-community/core';
-=======
 import { ISetFilterParams, AgPromise, ValueFormatterService, IEventEmitter } from '@ag-grid-community/core';
->>>>>>> 338ea6d7
 import { ISetFilterLocaleText } from './localeText';
 export declare enum SetFilterModelValuesType {
     PROVIDED_LIST = 0,
@@ -50,13 +46,8 @@
      * If keepSelection is false, the filter selection will be reset to everything selected,
      * otherwise the current selection will be preserved.
      */
-<<<<<<< HEAD
-    overrideValues(valuesToUse: string[], keepSelection?: boolean): Promise<void>;
-    refreshAfterAnyFilterChanged(): Promise<void>;
-=======
     overrideValues(valuesToUse: (string | null)[], keepSelection?: boolean): AgPromise<void>;
     refreshAfterAnyFilterChanged(): AgPromise<void>;
->>>>>>> 338ea6d7
     private updateAllValues;
     setValuesType(value: SetFilterModelValuesType): void;
     getValuesType(): SetFilterModelValuesType;
@@ -82,12 +73,7 @@
     isValueSelected(value: string): boolean;
     isEverythingVisibleSelected(): boolean;
     isNothingVisibleSelected(): boolean;
-<<<<<<< HEAD
-    getModel(): string[] | null;
-    setModel(model: string[]): Promise<void>;
-=======
     getModel(): (string | null)[] | null;
     setModel(model: (string | null)[] | null): AgPromise<void>;
->>>>>>> 338ea6d7
     private resetSelectionState;
 }