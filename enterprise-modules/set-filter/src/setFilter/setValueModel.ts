import {
    IClientSideRowModel,
    ColDef,
    Column,
    Constants,
    IRowModel,
    ISetFilterParams,
    AgPromise,
    SetFilterValues,
    SetFilterValuesFunc,
    SetFilterValuesFuncParams,
    TextFilter,
    TextFormatter,
    ValueFormatterService,
    IEventEmitter,
    _,
    EventService,
    RowNode
} from '@ag-grid-community/core';
import { ISetFilterLocaleText } from './localeText';
import { ClientSideValuesExtractor } from '../clientSideValueExtractor';

export enum SetFilterModelValuesType {
    PROVIDED_LIST, PROVIDED_CALLBACK, TAKEN_FROM_GRID_VALUES
}

export class SetValueModel implements IEventEmitter {
    public static EVENT_AVAILABLE_VALUES_CHANGED = 'availableValuesChanged';

    private readonly localEventService = new EventService();
    private readonly formatter: TextFormatter;
    private readonly clientSideValuesExtractor: ClientSideValuesExtractor;

    private valuesType: SetFilterModelValuesType;
    private miniFilterText: string = null;

    // The lookup for a set is much faster than the lookup for an array, especially when the length of the array is
    // thousands of records long, so where lookups are important we use a set.

    /** Values provided to the filter for use. */
    private providedValues: SetFilterValues = null;

    /** Values can be loaded asynchronously, so wait on this promise if you need to ensure values have been loaded. */
    private allValuesPromise: AgPromise<(string | null)[]>;

    /** All possible values for the filter, sorted if required. */
    private allValues: string[] = [];

    /** Remaining values when filters from other columns have been applied. */
    private availableValues = new Set<string>();

    /** All values that are currently displayed, after the mini-filter has been applied. */
    private displayedValues: string[] = [];

    /** Values that have been selected for this filter. */
    private selectedValues = new Set<string>();

    private initialised: boolean = false;

    constructor(
        rowModel: IRowModel,
        valueGetter: (node: RowNode) => any,
        private readonly filterParams: ISetFilterParams,
        private readonly colDef: ColDef,
        private readonly column: Column,
        private readonly doesRowPassOtherFilters: (node: RowNode) => boolean,
        private readonly suppressSorting: boolean,
        private readonly setIsLoading: (loading: boolean) => void,
        private readonly valueFormatterService: ValueFormatterService,
        private readonly translate: (key: keyof ISetFilterLocaleText) => string,
    ) {
        if (rowModel.getType() === Constants.ROW_MODEL_TYPE_CLIENT_SIDE) {
            this.clientSideValuesExtractor = new ClientSideValuesExtractor(
                rowModel as IClientSideRowModel,
                colDef,
                valueGetter
            );
        }

        this.formatter = this.filterParams.textFormatter || TextFilter.DEFAULT_FORMATTER;

        const { values } = this.filterParams;

        if (values == null) {
            this.valuesType = SetFilterModelValuesType.TAKEN_FROM_GRID_VALUES;
        } else {
            this.valuesType = Array.isArray(values) ?
                SetFilterModelValuesType.PROVIDED_LIST :
                SetFilterModelValuesType.PROVIDED_CALLBACK;

            this.providedValues = values;
        }

        this.updateAllValues().then(values => this.resetSelectionState(values));
    }

    public addEventListener(eventType: string, listener: Function, async?: boolean): void {
        this.localEventService.addEventListener(eventType, listener, async);
    }

    public removeEventListener(eventType: string, listener: Function, async?: boolean): void {
        this.localEventService.removeEventListener(eventType, listener, async);
    }

    /**
     * Re-fetches the values used in the filter from the value source.
     * If keepSelection is false, the filter selection will be reset to everything selected,
     * otherwise the current selection will be preserved.
     */
    public refreshValues(keepSelection = true): AgPromise<void> {
        const currentModel = this.getModel();

        this.updateAllValues();

        // ensure model is updated for new values
        return this.setModel(keepSelection ? currentModel : null);
    }

    /**
     * Overrides the current values being used for the set filter.
     * If keepSelection is false, the filter selection will be reset to everything selected,
     * otherwise the current selection will be preserved.
     */
    public overrideValues(valuesToUse: (string | null)[], keepSelection = true): AgPromise<void> {
        return new AgPromise<void>(resolve => {
            // wait for any existing values to be populated before overriding
            this.allValuesPromise.then(() => {
                this.valuesType = SetFilterModelValuesType.PROVIDED_LIST;
                this.providedValues = valuesToUse;
                this.refreshValues(keepSelection).then(() => resolve());
            });
        });
    }

    public refreshAfterAnyFilterChanged(): AgPromise<void> {
        return this.showAvailableOnly() ?
            this.allValuesPromise.then(values => this.updateAvailableValues(values || [])) :
            AgPromise.resolve();
    }

    public isInitialised(): boolean {
        return this.initialised;
    }

    private updateAllValues(): AgPromise<(string | null)[]> {
        this.allValuesPromise = new AgPromise<(string | null)[]>(resolve => {
            switch (this.valuesType) {
                case SetFilterModelValuesType.TAKEN_FROM_GRID_VALUES:
                case SetFilterModelValuesType.PROVIDED_LIST: {
                    const values = this.valuesType === SetFilterModelValuesType.TAKEN_FROM_GRID_VALUES ?
                        this.getValuesFromRows(false) : _.toStrings(this.providedValues as any[]);

                    const sortedValues = this.sortValues(values);

                    this.allValues = sortedValues;

                    resolve(sortedValues);

                    break;
                }

                case SetFilterModelValuesType.PROVIDED_CALLBACK: {
                    this.setIsLoading(true);

                    const callback = this.providedValues as SetFilterValuesFunc;
                    const params: SetFilterValuesFuncParams = {
                        success: values => {
                            const processedValues = _.toStrings(values);

                            this.setIsLoading(false);

                            const sortedValues = this.sortValues(processedValues);

                            this.allValues = sortedValues;

                            resolve(sortedValues);
                        },
                        colDef: this.colDef
                    };

                    window.setTimeout(() => callback(params), 0);

                    break;
                }

                default:
                    throw new Error('Unrecognised valuesType');
            }
        });

<<<<<<< HEAD
        this.allValuesPromise.then(values => this.updateAvailableValues(values));
=======
        this.allValuesPromise.then(values => this.updateAvailableValues(values || [])).then(() => this.initialised = true);
>>>>>>> 558c6ff6

        return this.allValuesPromise;
    }

    public setValuesType(value: SetFilterModelValuesType) {
        this.valuesType = value;
    }

    public getValuesType(): SetFilterModelValuesType {
        return this.valuesType;
    }

    public isValueAvailable(value: string): boolean {
        return this.availableValues.has(value);
    }

    private showAvailableOnly(): boolean {
        return this.valuesType === SetFilterModelValuesType.TAKEN_FROM_GRID_VALUES &&
            !this.filterParams.suppressRemoveEntries;
    }

    private updateAvailableValues(allValues: string[]): void {
        const availableValues = this.showAvailableOnly() ? this.sortValues(this.getValuesFromRows(true)) : allValues;

        this.availableValues = _.convertToSet(availableValues);
        this.localEventService.dispatchEvent({ type: SetValueModel.EVENT_AVAILABLE_VALUES_CHANGED });

        this.updateDisplayedValues();
    }

    private sortValues(values: string[]): string[] {
        if (this.suppressSorting) { return values; }

        const comparator = this.filterParams.comparator ||
            this.colDef.comparator as (a: any, b: any) => number ||
            _.defaultComparator;

        if (!this.filterParams.excelMode || values.indexOf(null) < 0) {
            return values.sort(comparator);
        }

        // ensure the blank value always appears last
        return _.filter(values, v => v != null).sort(comparator).concat(null);
    }

    private getValuesFromRows(removeUnavailableValues = false): string[] {
        if (!this.clientSideValuesExtractor) {
            console.error('AG Grid: Set Filter cannot initialise because you are using a row model that does not contain all rows in the browser. Either use a different filter type, or configure Set Filter such that you provide it with values');
            return [];
        }

        const predicate = (node: RowNode) => (!removeUnavailableValues || this.doesRowPassOtherFilters(node));

        return this.clientSideValuesExtractor.extractUniqueValues(predicate);
    }

    /** Sets mini filter value. Returns true if it changed from last value, otherwise false. */
    public setMiniFilter(value?: string): boolean {
        value = _.makeNull(value);

        if (this.miniFilterText === value) {
            //do nothing if filter has not changed
            return false;
        }

        this.miniFilterText = value;
        this.updateDisplayedValues();

        return true;
    }

    public getMiniFilter(): string {
        return this.miniFilterText;
    }

    private updateDisplayedValues(): void {
        // if no filter, just display all available values
        if (this.miniFilterText == null) {
            this.displayedValues = _.values(this.availableValues);
            return;
        }

        // if filter present, we filter down the list
        this.displayedValues = [];

        // to allow for case insensitive searches, upper-case both filter text and value
        const formattedFilterText = this.formatter(this.miniFilterText).toUpperCase();

        const matchesFilter = (valueToCheck: string): boolean =>
            valueToCheck != null && valueToCheck.toUpperCase().indexOf(formattedFilterText) >= 0;

        this.availableValues.forEach(value => {
            if (value == null) {
                if (this.filterParams.excelMode && matchesFilter(this.translate('blanks'))) {
                    this.displayedValues.push(value);
                }
            } else {
                const textFormatterValue = this.formatter(value);

                // TODO: should this be applying the text formatter *after* the value formatter?
                const valueFormatterValue = this.valueFormatterService.formatValue(
                    this.column, null, null, textFormatterValue, this.filterParams.valueFormatter, false);

                if (matchesFilter(textFormatterValue) || matchesFilter(valueFormatterValue)) {
                    this.displayedValues.push(value);
                }
            }
        });
    }

    public getDisplayedValueCount(): number {
        return this.displayedValues.length;
    }

    public getDisplayedValue(index: any): string {
        return this.displayedValues[index];
    }

    public hasSelections(): boolean {
        return this.filterParams.defaultToNothingSelected ?
            this.selectedValues.size > 0 :
            this.allValues.length !== this.selectedValues.size;
    }

    public getUniqueValueCount(): number {
        return this.allValues.length;
    }

    public getUniqueValue(index: any): string | null {
        return this.allValues[index];
    }

    public getValues(): string[] {
        return this.allValues.slice();
    }

    public selectAllMatchingMiniFilter(clearExistingSelection = false): void {
        if (this.miniFilterText == null) {
            // ensure everything is selected
            this.selectedValues = _.convertToSet(this.allValues);
        } else {
            // ensure everything that matches the mini filter is selected
            if (clearExistingSelection) { this.selectedValues.clear(); }

            _.forEach(this.displayedValues, value => this.selectedValues.add(value));
        }
    }

    public deselectAllMatchingMiniFilter(): void {
        if (this.miniFilterText == null) {
            // ensure everything is deselected
            this.selectedValues.clear();
        } else {
            // ensure everything that matches the mini filter is deselected
            _.forEach(this.displayedValues, value => this.selectedValues.delete(value));
        }
    }

    public selectValue(value: string): void {
        this.selectedValues.add(value);
    }

    public deselectValue(value: string): void {
        if (this.filterParams.excelMode && this.isEverythingVisibleSelected()) {
            // ensure we're starting from the correct "everything selected" state
            this.resetSelectionState(this.displayedValues);
        }

        this.selectedValues.delete(value);
    }

    public isValueSelected(value: string): boolean {
        return this.selectedValues.has(value);
    }

    public isEverythingVisibleSelected(): boolean {
        return _.filter(this.displayedValues, it => this.isValueSelected(it)).length === this.displayedValues.length;
    }

    public isNothingVisibleSelected(): boolean {
        return _.filter(this.displayedValues, it => this.isValueSelected(it)).length === 0;
    }

    public getModel(): string[] | null {
        return this.hasSelections() ? _.values(this.selectedValues) : null;
    }

    public setModel(model: (string | null)[] | null): AgPromise<void> {
        return this.allValuesPromise.then(values => {
            if (model == null) {
                this.resetSelectionState(values);
            } else {
                // select all values from the model that exist in the filter
                this.selectedValues.clear();

                const allValues = _.convertToSet(values);

                _.forEach(model, value => {
                    if (allValues.has(value)) {
                        this.selectedValues.add(value);
                    }
                });
            }
        });
    }

    private resetSelectionState(values: string[]): void {
        if (this.filterParams.defaultToNothingSelected) {
            this.selectedValues.clear();
        } else {
            this.selectedValues = _.convertToSet(values);
        }
    }
}<|MERGE_RESOLUTION|>--- conflicted
+++ resolved
@@ -3,7 +3,6 @@
     ColDef,
     Column,
     Constants,
-    IRowModel,
     ISetFilterParams,
     AgPromise,
     SetFilterValues,
@@ -13,9 +12,9 @@
     TextFormatter,
     ValueFormatterService,
     IEventEmitter,
-    _,
     EventService,
-    RowNode
+    RowNode,
+    _
 } from '@ag-grid-community/core';
 import { ISetFilterLocaleText } from './localeText';
 import { ClientSideValuesExtractor } from '../clientSideValueExtractor';
@@ -30,45 +29,63 @@
     private readonly localEventService = new EventService();
     private readonly formatter: TextFormatter;
     private readonly clientSideValuesExtractor: ClientSideValuesExtractor;
+    private readonly column: Column;
+    private readonly colDef: ColDef;
+    private readonly doesRowPassOtherFilters: (node: RowNode) => boolean;
+    private readonly suppressSorting: boolean;
+    private readonly comparator: (a: any, b: any) => number;
 
     private valuesType: SetFilterModelValuesType;
-    private miniFilterText: string = null;
+    private miniFilterText: string | null = null;
 
     // The lookup for a set is much faster than the lookup for an array, especially when the length of the array is
     // thousands of records long, so where lookups are important we use a set.
 
     /** Values provided to the filter for use. */
-    private providedValues: SetFilterValues = null;
+    private providedValues: SetFilterValues | null = null;
 
     /** Values can be loaded asynchronously, so wait on this promise if you need to ensure values have been loaded. */
     private allValuesPromise: AgPromise<(string | null)[]>;
 
     /** All possible values for the filter, sorted if required. */
-    private allValues: string[] = [];
+    private allValues: (string | null)[] = [];
 
     /** Remaining values when filters from other columns have been applied. */
-    private availableValues = new Set<string>();
+    private availableValues = new Set<string | null>();
 
     /** All values that are currently displayed, after the mini-filter has been applied. */
-    private displayedValues: string[] = [];
+    private displayedValues: (string | null)[] = [];
 
     /** Values that have been selected for this filter. */
-    private selectedValues = new Set<string>();
+    private selectedValues = new Set<string | null>();
 
     private initialised: boolean = false;
 
     constructor(
-        rowModel: IRowModel,
-        valueGetter: (node: RowNode) => any,
         private readonly filterParams: ISetFilterParams,
-        private readonly colDef: ColDef,
-        private readonly column: Column,
-        private readonly doesRowPassOtherFilters: (node: RowNode) => boolean,
-        private readonly suppressSorting: boolean,
         private readonly setIsLoading: (loading: boolean) => void,
         private readonly valueFormatterService: ValueFormatterService,
         private readonly translate: (key: keyof ISetFilterLocaleText) => string,
     ) {
+        const {
+            column,
+            colDef,
+            textFormatter,
+            doesRowPassOtherFilter,
+            suppressSorting,
+            comparator,
+            rowModel,
+            valueGetter,
+            values
+        } = filterParams;
+
+        this.column = column;
+        this.colDef = colDef;
+        this.formatter = textFormatter || TextFilter.DEFAULT_FORMATTER;
+        this.doesRowPassOtherFilters = doesRowPassOtherFilter;
+        this.suppressSorting = suppressSorting || false;
+        this.comparator = comparator || colDef.comparator as (a: any, b: any) => number || _.defaultComparator;
+
         if (rowModel.getType() === Constants.ROW_MODEL_TYPE_CLIENT_SIDE) {
             this.clientSideValuesExtractor = new ClientSideValuesExtractor(
                 rowModel as IClientSideRowModel,
@@ -77,10 +94,6 @@
             );
         }
 
-        this.formatter = this.filterParams.textFormatter || TextFilter.DEFAULT_FORMATTER;
-
-        const { values } = this.filterParams;
-
         if (values == null) {
             this.valuesType = SetFilterModelValuesType.TAKEN_FROM_GRID_VALUES;
         } else {
@@ -91,7 +104,7 @@
             this.providedValues = values;
         }
 
-        this.updateAllValues().then(values => this.resetSelectionState(values));
+        this.updateAllValues().then(updatedValues => this.resetSelectionState(updatedValues || []));
     }
 
     public addEventListener(eventType: string, listener: Function, async?: boolean): void {
@@ -150,7 +163,7 @@
                     const values = this.valuesType === SetFilterModelValuesType.TAKEN_FROM_GRID_VALUES ?
                         this.getValuesFromRows(false) : _.toStrings(this.providedValues as any[]);
 
-                    const sortedValues = this.sortValues(values);
+                    const sortedValues = this.sortValues(values || []);
 
                     this.allValues = sortedValues;
 
@@ -169,7 +182,7 @@
 
                             this.setIsLoading(false);
 
-                            const sortedValues = this.sortValues(processedValues);
+                            const sortedValues = this.sortValues(processedValues || []);
 
                             this.allValues = sortedValues;
 
@@ -188,11 +201,7 @@
             }
         });
 
-<<<<<<< HEAD
-        this.allValuesPromise.then(values => this.updateAvailableValues(values));
-=======
         this.allValuesPromise.then(values => this.updateAvailableValues(values || [])).then(() => this.initialised = true);
->>>>>>> 558c6ff6
 
         return this.allValuesPromise;
     }
@@ -205,7 +214,7 @@
         return this.valuesType;
     }
 
-    public isValueAvailable(value: string): boolean {
+    public isValueAvailable(value: string | null): boolean {
         return this.availableValues.has(value);
     }
 
@@ -214,7 +223,7 @@
             !this.filterParams.suppressRemoveEntries;
     }
 
-    private updateAvailableValues(allValues: string[]): void {
+    private updateAvailableValues(allValues: (string | null)[]): void {
         const availableValues = this.showAvailableOnly() ? this.sortValues(this.getValuesFromRows(true)) : allValues;
 
         this.availableValues = _.convertToSet(availableValues);
@@ -223,22 +232,18 @@
         this.updateDisplayedValues();
     }
 
-    private sortValues(values: string[]): string[] {
+    private sortValues(values: (string | null)[]): (string | null)[] {
         if (this.suppressSorting) { return values; }
 
-        const comparator = this.filterParams.comparator ||
-            this.colDef.comparator as (a: any, b: any) => number ||
-            _.defaultComparator;
-
         if (!this.filterParams.excelMode || values.indexOf(null) < 0) {
-            return values.sort(comparator);
+            return values.sort(this.comparator);
         }
 
         // ensure the blank value always appears last
-        return _.filter(values, v => v != null).sort(comparator).concat(null);
-    }
-
-    private getValuesFromRows(removeUnavailableValues = false): string[] {
+        return _.filter(values, v => v != null)!.sort(this.comparator).concat(null);
+    }
+
+    private getValuesFromRows(removeUnavailableValues = false): (string | null)[] {
         if (!this.clientSideValuesExtractor) {
             console.error('AG Grid: Set Filter cannot initialise because you are using a row model that does not contain all rows in the browser. Either use a different filter type, or configure Set Filter such that you provide it with values');
             return [];
@@ -250,7 +255,7 @@
     }
 
     /** Sets mini filter value. Returns true if it changed from last value, otherwise false. */
-    public setMiniFilter(value?: string): boolean {
+    public setMiniFilter(value?: string | null): boolean {
         value = _.makeNull(value);
 
         if (this.miniFilterText === value) {
@@ -264,7 +269,7 @@
         return true;
     }
 
-    public getMiniFilter(): string {
+    public getMiniFilter(): string | null {
         return this.miniFilterText;
     }
 
@@ -279,9 +284,9 @@
         this.displayedValues = [];
 
         // to allow for case insensitive searches, upper-case both filter text and value
-        const formattedFilterText = this.formatter(this.miniFilterText).toUpperCase();
-
-        const matchesFilter = (valueToCheck: string): boolean =>
+        const formattedFilterText = (this.formatter(this.miniFilterText) || '').toUpperCase();
+
+        const matchesFilter = (valueToCheck: string | null): boolean =>
             valueToCheck != null && valueToCheck.toUpperCase().indexOf(formattedFilterText) >= 0;
 
         this.availableValues.forEach(value => {
@@ -307,7 +312,7 @@
         return this.displayedValues.length;
     }
 
-    public getDisplayedValue(index: any): string {
+    public getDisplayedValue(index: number): string | null {
         return this.displayedValues[index];
     }
 
@@ -325,7 +330,7 @@
         return this.allValues[index];
     }
 
-    public getValues(): string[] {
+    public getValues(): (string | null)[] {
         return this.allValues.slice();
     }
 
@@ -351,11 +356,11 @@
         }
     }
 
-    public selectValue(value: string): void {
+    public selectValue(value: string | null): void {
         this.selectedValues.add(value);
     }
 
-    public deselectValue(value: string): void {
+    public deselectValue(value: string | null): void {
         if (this.filterParams.excelMode && this.isEverythingVisibleSelected()) {
             // ensure we're starting from the correct "everything selected" state
             this.resetSelectionState(this.displayedValues);
@@ -364,31 +369,31 @@
         this.selectedValues.delete(value);
     }
 
-    public isValueSelected(value: string): boolean {
+    public isValueSelected(value: string | null): boolean {
         return this.selectedValues.has(value);
     }
 
     public isEverythingVisibleSelected(): boolean {
-        return _.filter(this.displayedValues, it => this.isValueSelected(it)).length === this.displayedValues.length;
+        return _.filter(this.displayedValues, it => this.isValueSelected(it))!.length === this.displayedValues.length;
     }
 
     public isNothingVisibleSelected(): boolean {
-        return _.filter(this.displayedValues, it => this.isValueSelected(it)).length === 0;
-    }
-
-    public getModel(): string[] | null {
+        return _.filter(this.displayedValues, it => this.isValueSelected(it))!.length === 0;
+    }
+
+    public getModel(): (string | null)[] | null {
         return this.hasSelections() ? _.values(this.selectedValues) : null;
     }
 
     public setModel(model: (string | null)[] | null): AgPromise<void> {
         return this.allValuesPromise.then(values => {
             if (model == null) {
-                this.resetSelectionState(values);
+                this.resetSelectionState(values || []);
             } else {
                 // select all values from the model that exist in the filter
                 this.selectedValues.clear();
 
-                const allValues = _.convertToSet(values);
+                const allValues = _.convertToSet(values || []);
 
                 _.forEach(model, value => {
                     if (allValues.has(value)) {
@@ -399,11 +404,11 @@
         });
     }
 
-    private resetSelectionState(values: string[]): void {
+    private resetSelectionState(values: (string | null)[]): void {
         if (this.filterParams.defaultToNothingSelected) {
             this.selectedValues.clear();
         } else {
-            this.selectedValues = _.convertToSet(values);
+            this.selectedValues = _.convertToSet(values || []);
         }
     }
 }