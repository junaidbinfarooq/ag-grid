import {
    Autowired,
    Component,
    IFloatingFilter,
    RefSelector,
    ValueFormatterService,
    IFloatingFilterParams,
    AgInputTextField,
    _,
    ColumnController,
    ISetFilterParams
} from '@ag-grid-community/core';

import { SetFilterModel } from './setFilterModel';
import { SetFilter } from './setFilter';
import { SetValueModel } from './setValueModel';
import { DEFAULT_LOCALE_TEXT } from './localeText';

export class SetFloatingFilterComp extends Component implements IFloatingFilter {
<<<<<<< HEAD
    @RefSelector('eFloatingFilterText') private eFloatingFilterText: AgInputTextField;
    @Autowired('valueFormatterService') private valueFormatterService: ValueFormatterService;
    @Autowired('gridOptionsWrapper') private gridOptionsWrapper: GridOptionsWrapper;
    @Autowired('columnController') private columnController: ColumnController;
=======
    @RefSelector('eFloatingFilterText') private readonly eFloatingFilterText: AgInputTextField;
    @Autowired('valueFormatterService') private readonly valueFormatterService: ValueFormatterService;
    @Autowired('columnController') private readonly columnController: ColumnController;
>>>>>>> 338ea6d7

    private params: IFloatingFilterParams;
    private lastKnownModel: SetFilterModel;
    private availableValuesListenerAdded = false;

    constructor() {
        super(/* html */`
            <div class="ag-floating-filter-input" role="presentation">
                <ag-input-text-field ref="eFloatingFilterText"></ag-input-text-field>
            </div>`
        );
    }

    // this is a user component, and IComponent has "public destroy()" as part of the interface.
    // so we need to override destroy() just to make the method public.
    public destroy(): void {
        super.destroy();
    }

    public init(params: IFloatingFilterParams): void {
        const displayName = this.columnController.getDisplayNameForColumn(params.column, 'header', true);
        const translate = this.gridOptionsWrapper.getLocaleTextFunc();

        this.eFloatingFilterText
            .setDisabled(true)
            .setInputAriaLabel(`${displayName} ${translate('ariaFilterInput', 'Filter Input')}`)
            .addGuiEventListener('click', () => params.showParentFilter());

        this.params = params;
    }

    public onParentModelChanged(parentModel: SetFilterModel): void {
        this.lastKnownModel = parentModel;
        this.updateFloatingFilterText();
    }

    private addAvailableValuesListener(): void {
        this.params.parentFilterInstance((setFilter: SetFilter) => {
            const setValueModel = setFilter.getValueModel();
            // unlike other filters, what we show in the floating filter can be different, even
            // if another filter changes. this is due to how set filter restricts its values based
            // on selections in other filters, e.g. if you filter Language to English, then the set filter
            // on Country will only show English speaking countries. Thus the list of items to show
            // in the floating filter can change.
            this.addManagedListener(
                setValueModel, SetValueModel.EVENT_AVAILABLE_VALUES_CHANGED, () => this.updateFloatingFilterText());
        });

        this.availableValuesListenerAdded = true;
    }

    private updateFloatingFilterText(): void {
        if (!this.lastKnownModel) {
            this.eFloatingFilterText.setValue('');
            return;
        }

        if (!this.availableValuesListenerAdded) {
            this.addAvailableValuesListener();
        }

        // also supporting old filter model for backwards compatibility
        const values = this.lastKnownModel instanceof Array ? this.lastKnownModel as string[] : this.lastKnownModel.values;

        if (!values) {
            this.eFloatingFilterText.setValue('');
            return;
        }

        this.params.parentFilterInstance((setFilter: SetFilter) => {
            const valueModel = setFilter.getValueModel();
            const availableValues = _.filter(values, v => valueModel.isValueAvailable(v));
            const localeTextFunc = this.gridOptionsWrapper.getLocaleTextFunc();

            // format all the values, if a formatter is provided
            const formattedValues = _.map(availableValues, value => {
                const { column, filterParams } = this.params;
                const formattedValue = this.valueFormatterService.formatValue(
                    column, null, null, value, (filterParams as ISetFilterParams).valueFormatter, false);

                const valueToRender = formattedValue != null ? formattedValue : value;

                return valueToRender == null ? localeTextFunc('blanks', DEFAULT_LOCALE_TEXT['blanks']) : valueToRender;
            });

            const arrayToDisplay = formattedValues.length > 10 ? formattedValues.slice(0, 10).concat('...') : formattedValues;
            const valuesString = `(${formattedValues.length}) ${arrayToDisplay.join(',')}`;

            this.eFloatingFilterText.setValue(valuesString);
        });
    }
}<|MERGE_RESOLUTION|>--- conflicted
+++ resolved
@@ -17,16 +17,9 @@
 import { DEFAULT_LOCALE_TEXT } from './localeText';
 
 export class SetFloatingFilterComp extends Component implements IFloatingFilter {
-<<<<<<< HEAD
-    @RefSelector('eFloatingFilterText') private eFloatingFilterText: AgInputTextField;
-    @Autowired('valueFormatterService') private valueFormatterService: ValueFormatterService;
-    @Autowired('gridOptionsWrapper') private gridOptionsWrapper: GridOptionsWrapper;
-    @Autowired('columnController') private columnController: ColumnController;
-=======
     @RefSelector('eFloatingFilterText') private readonly eFloatingFilterText: AgInputTextField;
     @Autowired('valueFormatterService') private readonly valueFormatterService: ValueFormatterService;
     @Autowired('columnController') private readonly columnController: ColumnController;
->>>>>>> 338ea6d7
 
     private params: IFloatingFilterParams;
     private lastKnownModel: SetFilterModel;
