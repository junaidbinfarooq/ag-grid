--- conflicted
+++ resolved
@@ -233,18 +233,9 @@
             maxBlocksInCache = undefined;
         }
 
-<<<<<<< HEAD
-        const userProvidedBlockSize = this.gridOptionsWrapper.getCacheBlockSize();
-        let blockSize: number;
-        if (typeof userProvidedBlockSize == 'number' && userProvidedBlockSize>0) {
-            blockSize = userProvidedBlockSize;
-        } else {
-            blockSize = ServerSideBlock.DefaultBlockSize;
-=======
         let blockSize = this.gridOptionsWrapper.getCacheBlockSize();
         if (blockSize==null) {
             blockSize = 100;
->>>>>>> 10d7e51f
         }
 
         const params: StoreParams = {
