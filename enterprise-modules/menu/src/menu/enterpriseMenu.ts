import {
    _,
    AgEvent,
    Autowired,
    Bean,
    BeanStub,
    Column,
    ColumnController,
    Constants,
    Context,
    EventService,
    FilterManager,
    FilterWrapper,
    GridApi,
    GridOptionsWrapper,
    IMenuFactory,
    IPrimaryColsPanel,
    IRowModel,
    MenuItemDef,
    ModuleNames, ModuleRegistry,
    PopupService,
    PostConstruct,
    Promise,
    TabbedItem,
<<<<<<< HEAD
    TabbedLayout
} from "@ag-community/grid-core";
=======
    TabbedLayout,
    Events
} from "ag-grid-community";
>>>>>>> d9528122
import {MenuList} from "./menuList";
import {MenuItemComponent} from "./menuItemComponent";
import {MenuItemMapper} from "./menuItemMapper";

export interface TabSelectedEvent extends AgEvent {
    key: string;
}

@Bean('menuFactory')
export class EnterpriseMenuFactory implements IMenuFactory {

    @Autowired('context') private context: Context;
    @Autowired('popupService') private popupService: PopupService;
    @Autowired('gridOptionsWrapper') private gridOptionsWrapper: GridOptionsWrapper;
    @Autowired('eventService') private eventService: EventService;

    private lastSelectedTab: string;

    private activeMenu: EnterpriseMenu | null;

    private updateMenuPosition: (() => void) | null;

    @PostConstruct
    public init() {
        this.eventService.addEventListener(Events.EVENT_BODY_SCROLL, this.onBodyScroll.bind(this))
    }

    public hideActiveMenu(): void {
        if (this.activeMenu) {
            this.activeMenu.destroy();
        }
    }

    public showMenuAfterMouseEvent(column:Column, mouseEvent:MouseEvent, defaultTab?:string): void {

        this.showMenu(column, (menu: EnterpriseMenu) => {
            this.popupService.positionPopupUnderMouseEvent({
                column: column,
                type: 'columnMenu',
                mouseEvent: mouseEvent,
                ePopup: menu.getGui()
            });
            if (defaultTab) {
                menu.showTab(defaultTab);
            }
        }, defaultTab);

    }

    public showMenuAfterButtonClick(column: Column, eventSource: HTMLElement, defaultTab?:string, restrictToTabs?:string[]): void {

        let multiplier = -1;
        let alignSide: 'left' | 'right' = 'left';

        if (this.gridOptionsWrapper.isEnableRtl()) {
            multiplier = 1;
            alignSide = 'right';
        }

        this.showMenu(column, (menu: EnterpriseMenu) => {
            // if the body is scrolled off the grid, column virtualisation will remove the header cell
            // leading to incorrect positioning, so close the menu instead.
            if (!document.body.contains(eventSource)) {
                this.hideActiveMenu();
                return;
            }
            const minDims = menu.getMinDimensions();
            this.popupService.positionPopupUnderComponent({
                column: column,
                type: 'columnMenu',
                eventSource: eventSource,
                ePopup: menu.getGui(),
                nudgeX: 9 * multiplier,
                nudgeY: -23,
                minWidth: minDims.width,
                minHeight: minDims.height,
                alignSide,
                keepWithinBounds: true
            });
            if (defaultTab) {
                menu.showTab(defaultTab);
            }
        }, defaultTab, restrictToTabs);

    }

    public showMenu(column: Column, positionCallback: (menu: EnterpriseMenu) => void, defaultTab?:string, restrictToTabs?:string[]): void {
        const menu = new EnterpriseMenu(column, this.lastSelectedTab, restrictToTabs);
        this.context.wireBean(menu);

        const eMenuGui =  menu.getGui();

        // need to show filter before positioning, as only after filter
        // is visible can we find out what the width of it is
        const hidePopup = this.popupService.addAsModalPopup(
            eMenuGui,
            true,
            () => { // menu closed callback
                menu.destroy();
                column.setMenuVisible(false, "contextMenu");
                this.updateMenuPosition = null;
            }
        );

        menu.afterGuiAttached({
            hidePopup: hidePopup
        });

        this.updateMenuPosition = () => positionCallback(menu);
        this.updateMenuPosition();

        if (!defaultTab) {
            menu.showTabBasedOnPreviousSelection();
        }

        menu.addEventListener(EnterpriseMenu.EVENT_TAB_SELECTED, (event: any) => {
            this.lastSelectedTab = event.key;
        });

        column.setMenuVisible(true, "contextMenu");

        this.activeMenu = menu;
        menu.addEventListener(BeanStub.EVENT_DESTROYED, () => {
            if (this.activeMenu === menu) {
                this.activeMenu = null;
            }
        });
    }

    public isMenuEnabled(column: Column): boolean {
        return column.getMenuTabs(EnterpriseMenu.TABS_DEFAULT).length > 0;
    }

    private onBodyScroll() {
        if (this.updateMenuPosition) {
            this.updateMenuPosition();
        }
    }
}

export class EnterpriseMenu extends BeanStub {

    public static EVENT_TAB_SELECTED = 'tabSelected';

    public static TAB_FILTER = 'filterMenuTab';
    public static TAB_GENERAL = 'generalMenuTab';
    public static TAB_COLUMNS = 'columnsMenuTab';

    public static TABS_DEFAULT = [EnterpriseMenu.TAB_GENERAL, EnterpriseMenu.TAB_FILTER, EnterpriseMenu.TAB_COLUMNS];

    public static MENU_ITEM_SEPARATOR = 'separator';

    @Autowired('columnController') private columnController: ColumnController;
    @Autowired('filterManager') private filterManager: FilterManager;
    @Autowired('gridApi') private gridApi: GridApi;
    @Autowired('gridOptionsWrapper') private gridOptionsWrapper: GridOptionsWrapper;
    @Autowired('eventService') private eventService: EventService;
    @Autowired('menuItemMapper') private menuItemMapper: MenuItemMapper;
    @Autowired('rowModel') private rowModel: IRowModel;

    private tabbedLayout: TabbedLayout;
    private hidePopupFunc: Function;
    private column: Column;
    private mainMenuList: MenuList;

    private columnSelectPanel: IPrimaryColsPanel;

    private tabItemFilter: TabbedItem;
    private tabItemGeneral: TabbedItem;
    private tabItemColumns: TabbedItem;

    private initialSelection: string;
    private tabFactories:{[p:string]:() => TabbedItem} = {};
    private includeChecks:{[p:string]:() => boolean} = {};
    private restrictTo ?: string[];

    constructor(column: Column, initialSelection: string, restrictTo ?: string[]) {
        super();
        this.column = column;
        this.initialSelection = initialSelection;
        this.tabFactories[EnterpriseMenu.TAB_GENERAL] = this.createMainPanel.bind(this);
        this.tabFactories[EnterpriseMenu.TAB_FILTER] = this.createFilterPanel.bind(this);
        this.tabFactories[EnterpriseMenu.TAB_COLUMNS] = this.createColumnsPanel.bind(this);

        this.includeChecks[EnterpriseMenu.TAB_GENERAL] = () => true;
        this.includeChecks[EnterpriseMenu.TAB_FILTER] = () => column.isFilterAllowed();
        this.includeChecks[EnterpriseMenu.TAB_COLUMNS] = () => true;
        this.restrictTo = restrictTo;
    }

    public getMinDimensions(): {width: number, height: number} {
        return this.tabbedLayout.getMinDimensions();
    }

    @PostConstruct
    public init(): void {
        const tabs = this.getTabsToCreate()
            .map(menuTabName => this.createTab(menuTabName));

        this.tabbedLayout = new TabbedLayout({
            items: tabs,
            cssClass: 'ag-menu',
            onActiveItemClicked: this.onHidePopup.bind(this),
            onItemClicked: this.onTabItemClicked.bind(this)
        });
    }

    private getTabsToCreate() {
        if (this.restrictTo) { return this.restrictTo; }

        return this.column.getMenuTabs(EnterpriseMenu.TABS_DEFAULT)
            .filter(tabName => this.isValidMenuTabItem(tabName))
            .filter(tabName => this.isNotSuppressed(tabName))
            .filter(tabName => this.isModuleLoaded(tabName));
    }

    private isModuleLoaded(menuTabName: string):boolean {
        if (menuTabName===EnterpriseMenu.TAB_COLUMNS) {
            return ModuleRegistry.isRegistered(ModuleNames.ColumnToolPanelModule);
        } else {
            return true;
        }
    }

    private isValidMenuTabItem(menuTabName: string): boolean {
        let isValid: boolean = true;
        let itemsToConsider: string[] = EnterpriseMenu.TABS_DEFAULT;

        if (this.restrictTo != null) {
            isValid = this.restrictTo.indexOf(menuTabName) > -1 ;
            itemsToConsider = this.restrictTo;
        }

        isValid = isValid && EnterpriseMenu.TABS_DEFAULT.indexOf(menuTabName) > -1 ;

        if (!isValid) { console.warn(`Trying to render an invalid menu item '${menuTabName}'. Check that your 'menuTabs' contains one of [${itemsToConsider}]`); }

        return isValid;
    }

    private isNotSuppressed(menuTabName: string):boolean {
        return this.includeChecks[menuTabName]();
    }

    private createTab(name: string):TabbedItem {
        return this.tabFactories[name]();
    }

    public showTabBasedOnPreviousSelection(): void {
        // show the tab the user was on last time they had a menu open
        this.showTab(this.initialSelection);
    }

    public showTab(toShow:string) {
        if (this.tabItemColumns && toShow === EnterpriseMenu.TAB_COLUMNS) {
            this.tabbedLayout.showItem(this.tabItemColumns);
        } else if (this.tabItemFilter && toShow === EnterpriseMenu.TAB_FILTER) {
            this.tabbedLayout.showItem(this.tabItemFilter);
        } else if (this.tabItemGeneral && toShow === EnterpriseMenu.TAB_GENERAL) {
            this.tabbedLayout.showItem(this.tabItemGeneral);
        } else {
            this.tabbedLayout.showFirstItem();
        }
    }

    private onTabItemClicked(event: any): void {
        let key: string | null = null;
        switch (event.item) {
            case this.tabItemColumns: key = EnterpriseMenu.TAB_COLUMNS; break;
            case this.tabItemFilter: key = EnterpriseMenu.TAB_FILTER; break;
            case this.tabItemGeneral: key = EnterpriseMenu.TAB_GENERAL; break;
        }
        if (key) {
            const ev: TabSelectedEvent = {
                type: EnterpriseMenu.EVENT_TAB_SELECTED,
                key: key
            };
            this.dispatchEvent(ev);
        }
    }

    public destroy(): void {
        if (this.columnSelectPanel) {
            this.columnSelectPanel.destroy();
        }
        if (this.mainMenuList) {
            this.mainMenuList.destroy();
        }
        super.destroy();
    }

    private getMenuItems(): (string | MenuItemDef)[] {
        const defaultMenuOptions = this.getDefaultMenuOptions();
        let result: (string | MenuItemDef)[];

        const userFunc = this.gridOptionsWrapper.getMainMenuItemsFunc();
        if (userFunc) {
            const userOptions = userFunc({
                column: this.column,
                api: this.gridOptionsWrapper.getApi(),
                columnApi: this.gridOptionsWrapper.getColumnApi(),
                context: this.gridOptionsWrapper.getContext(),
                defaultItems: defaultMenuOptions
            });
            result = userOptions;
        } else {
            result = defaultMenuOptions;
        }

        // GUI looks weird when two separators are side by side. this can happen accidentally
        // if we remove items from the menu then two separators can edit up adjacent.
        _.removeRepeatsFromArray(result, EnterpriseMenu.MENU_ITEM_SEPARATOR);

        return result;
    }

    private getDefaultMenuOptions(): string[] {
        const result: string[] = [];

        const allowPinning = !this.column.getColDef().lockPinned;

        const rowGroupCount = this.columnController.getRowGroupColumns().length;
        const doingGrouping = rowGroupCount > 0;

        const groupedByThisColumn = this.columnController.getRowGroupColumns().indexOf(this.column) >= 0;
        const allowValue = this.column.isAllowValue();
        const allowRowGroup = this.column.isAllowRowGroup();
        const isPrimary = this.column.isPrimary();
        const pivotModeOn = this.columnController.isPivotMode();

        const isInMemoryRowModel = this.rowModel.getType() === Constants.ROW_MODEL_TYPE_CLIENT_SIDE;

        const usingTreeData = this.gridOptionsWrapper.isTreeData();

        const allowValueAgg =
            // if primary, then only allow aggValue if grouping and it's a value columns
            (isPrimary && doingGrouping && allowValue)
            // secondary columns can always have aggValue, as it means it's a pivot value column
            || !isPrimary;

        if (allowPinning) {
            result.push('pinSubMenu');
        }

        if (allowValueAgg) {
            result.push('valueAggSubMenu');
        }

        if (allowPinning || allowValueAgg) {
            result.push(EnterpriseMenu.MENU_ITEM_SEPARATOR);
        }

        result.push('autoSizeThis');
        result.push('autoSizeAll');
        result.push(EnterpriseMenu.MENU_ITEM_SEPARATOR);

        if (allowRowGroup && this.column.isPrimary()) {
            if (groupedByThisColumn) {
                result.push('rowUnGroup');
            } else {
                result.push('rowGroup');
            }
        }
        result.push(EnterpriseMenu.MENU_ITEM_SEPARATOR);
        result.push('resetColumns');

        // only add grouping expand/collapse if grouping in the InMemoryRowModel

        // if pivoting, we only have expandable groups if grouping by 2 or more columns
        // as the lowest level group is not expandable while pivoting.
        // if not pivoting, then any active row group can be expanded.

        let allowExpandAndContract = false;
        if (isInMemoryRowModel) {
            if (usingTreeData) {
                allowExpandAndContract = true;
            } else {
                allowExpandAndContract = pivotModeOn ? rowGroupCount > 1 : rowGroupCount > 0;
            }
        }
        if (allowExpandAndContract) {
            result.push('expandAll');
            result.push('contractAll');
        }

        return result;
    }

    private createMainPanel(): TabbedItem {

        this.mainMenuList = new MenuList();
        this.getContext().wireBean(this.mainMenuList);

        const menuItems = this.getMenuItems();
        const menuItemsMapped = this.menuItemMapper.mapWithStockItems(menuItems, this.column);

        this.mainMenuList.addMenuItems(menuItemsMapped);
        this.mainMenuList.addEventListener(MenuItemComponent.EVENT_ITEM_SELECTED, this.onHidePopup.bind(this));

        this.tabItemGeneral = {
            title: _.createIconNoSpan('menu', this.gridOptionsWrapper, this.column),
            bodyPromise: Promise.resolve(this.mainMenuList.getGui()),
            name: EnterpriseMenu.TAB_GENERAL
        };

        return this.tabItemGeneral;
    }

    private onHidePopup(): void {
        this.hidePopupFunc();
    }

    private createFilterPanel(): TabbedItem {
        const filterWrapper:FilterWrapper = this.filterManager.getOrCreateFilterWrapper(this.column, 'COLUMN_MENU');

        let afterFilterAttachedCallback: any = null;

        // slightly odd block this - this promise will always have been resolved by the time it gets here, so won't be
        // async (_unless_ in react or similar, but if so why not encountered before now?).
        // I'd suggest a future improvement would be to remove/replace this promise as this block just wont work if it is
        // async and is confusing if you don't have this context
        if (filterWrapper.filterPromise) {
            filterWrapper.filterPromise.then(filter => {
                if (filter.afterGuiAttached) {
                    afterFilterAttachedCallback = filter.afterGuiAttached.bind(filter);
                }
            });
        }

        this.tabItemFilter = {
            title: _.createIconNoSpan('filter', this.gridOptionsWrapper, this.column),
            bodyPromise: filterWrapper.guiPromise.promise,
            afterAttachedCallback: afterFilterAttachedCallback,
            name: EnterpriseMenu.TAB_FILTER
        };

        return this.tabItemFilter;
    }

    private createColumnsPanel(): TabbedItem {

        const eWrapperDiv = document.createElement('div');
        _.addCssClass(eWrapperDiv, 'ag-menu-column-select-wrapper');

        this.columnSelectPanel = this.getContext().createComponent('AG-PRIMARY-COLS') as any as IPrimaryColsPanel;

        this.columnSelectPanel.init(false, {
            suppressValues: false,
            suppressPivots: false,
            suppressRowGroups: false,
            suppressPivotMode: false,
            contractColumnSelection: false,
            suppressColumnExpandAll: false,
            suppressColumnFilter: false,
            suppressColumnSelectAll: false,
            suppressSideButtons: false,
            suppressSyncLayoutWithGrid: false,
            api: this.gridApi
        });

        // notify header comp with initial expand / selection state
        this.columnSelectPanel.notifyListeners();

        eWrapperDiv.appendChild(this.columnSelectPanel.getGui());

        this.tabItemColumns = {
            title: _.createIconNoSpan('columns', this.gridOptionsWrapper, this.column), //createColumnsIcon(),
            bodyPromise: Promise.resolve(eWrapperDiv),
            name: EnterpriseMenu.TAB_COLUMNS
        };

        return this.tabItemColumns;
    }

    public afterGuiAttached(params: any): void {
        this.tabbedLayout.setAfterAttachedParams({hidePopup: params.hidePopup});
        this.hidePopupFunc = params.hidePopup;
        this.addDestroyFunc(params.hidePopup);

        // NOTE: at this point we used to set a bodyScroll listener to close the popup when the body
        // scrolls, but it was removed for AG-3334 because it caused issues when hiding columns from
        // the floating column menu
    }

    public getGui(): HTMLElement {
        return this.tabbedLayout.getGui();
    }
}<|MERGE_RESOLUTION|>--- conflicted
+++ resolved
@@ -22,14 +22,8 @@
     PostConstruct,
     Promise,
     TabbedItem,
-<<<<<<< HEAD
     TabbedLayout
 } from "@ag-community/grid-core";
-=======
-    TabbedLayout,
-    Events
-} from "ag-grid-community";
->>>>>>> d9528122
 import {MenuList} from "./menuList";
 import {MenuItemComponent} from "./menuItemComponent";
 import {MenuItemMapper} from "./menuItemMapper";
