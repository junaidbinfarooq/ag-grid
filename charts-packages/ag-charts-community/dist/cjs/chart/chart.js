--- conflicted
+++ resolved
@@ -837,13 +837,8 @@
                     || lastPick.node !== node) { // cursor moved from one node to another
                     this.onSeriesDatumPick(event, node.datum, node, event);
                 }
-<<<<<<< HEAD
-                else if (pick.series.tooltipEnabled) { // cursor moved within the same node
-                    this.showTooltip(event);
-=======
                 else if (pick.series.tooltip.enabled) { // cursor moved within the same node
                     this.tooltip.show(event);
->>>>>>> 338ea6d7
                 }
                 // A non-marker node (takes precedence over marker nodes) was highlighted.
                 // Or we are not in the tracking mode.
