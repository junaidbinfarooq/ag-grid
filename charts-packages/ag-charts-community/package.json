--- conflicted
+++ resolved
@@ -1,10 +1,6 @@
 {
   "name": "ag-charts-community",
-<<<<<<< HEAD
-  "version": "2.1.0",
-=======
   "version": "3.0.0",
->>>>>>> 338ea6d7
   "description": "Advanced Charting / Charts supporting Javascript / React / Angular",
   "main": "./dist/cjs/main.js",
   "module": "./dist/es6/main.js",
